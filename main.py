import asyncio
from datetime import datetime
import os
import random
import sqlite3
import xml.etree.ElementTree as ET
import logging
import json
import subprocess
import time
import html

from typing import Optional, Tuple
import re
import aiohttp
import pytz
from aiogram import Bot, Dispatcher, types
from aiogram import utils
import emoji
from aiogram.types import (
    InlineKeyboardMarkup,
    InlineKeyboardButton,
    CallbackQuery,
    ChatMemberUpdated,
    ChatMemberStatus,
    ChatMemberAdministrator,
)
from aiogram import executor

# from aiogram.types import Message
from aiogram.utils.exceptions import (
    MessageToDeleteNotFound,
    # MessageCantBeDeleted,
    RetryAfter,
)


# Set to keep track of active user IDs
active_user_checks = set()

# If adding new column for the first time, uncomment below
# cursor.execute("ALTER TABLE recent_messages ADD COLUMN new_chat_member BOOL")
# conn.commit()
# cursor.execute("ALTER TABLE recent_messages ADD COLUMN left_chat_member BOOL")
# conn.commit()

# Setting up SQLite Database
conn = sqlite3.connect("messages.db")
cursor = conn.cursor()
cursor.execute(
    """
    CREATE TABLE IF NOT EXISTS recent_messages (
        chat_id INTEGER NOT NULL,
        chat_username TEXT,
        message_id INTEGER NOT NULL,
        forwarded_message_data TEXT,
        user_id INTEGER NOT NULL,
        user_name TEXT,
        user_first_name TEXT,
        user_last_name TEXT,
        forward_date INTEGER,
        forward_sender_name TEXT,
        received_date INTEGER,
        from_chat_title TEXT,
        forwarded_from_id INTEGER,
        forwarded_from_username TEXT,
        forwarded_from_first_name TEXT,
        forwarded_from_last_name TEXT,
        new_chat_member BOOL,
        left_chat_member BOOL,
        PRIMARY KEY (chat_id, message_id)
    )
    """
)
conn.commit()


def construct_message_link(found_message_data):
    """Construct a link to the original message (assuming it's a supergroup or channel)
    Extract the chat ID and remove the '-100' prefix if it exists
    var: found_message_data: list: The spammer data extracted from the found message.
    """
    chat_id = str(found_message_data[0])
    if found_message_data[2]:  # this is public chat with chat.username
        message_link = f"https://t.me/{found_message_data[2]}/{found_message_data[1]}"
    elif chat_id.startswith(
        "-100"
    ):  # this is public chat without chat.username or private chat
        chat_id = chat_id[4:]  # remove leading -100 for public chats
        # Construct the message link with the modified chat ID
        message_link = f"https://t.me/c/{chat_id}/{found_message_data[1]}"
    return message_link


def load_predetermined_sentences(txt_file):
    """Load predetermined sentences from a plain text file, normalize to lowercase,
    remove extra spaces and punctuation marks, check for duplicates, rewrite the file
    excluding duplicates if any, and log the results. Return None if the file doesn't exist.
    """
    if not os.path.exists(txt_file):
        return None

    try:
        with open(txt_file, "r", encoding="utf-8") as file:
            lines = [line.strip().lower() for line in file if line.strip()]

        # Normalize lines by removing extra spaces and punctuation marks
        normalized_lines = [re.sub(r"[^\w\s]", "", line).strip() for line in lines]

        unique_lines = list(set(normalized_lines))
        duplicates = [
            line for line in normalized_lines if normalized_lines.count(line) > 1
        ]

        # Check if there are duplicates or normalization changes
        if len(unique_lines) != len(lines) or lines != normalized_lines:
            # Rewrite the file with unique and normalized lines
            with open(txt_file, "w", encoding="utf-8") as file:
                for line in unique_lines:
                    file.write(line + "\n")

            # Log the results
            LOGGER.info(
                "\nNumber of lines after checking for duplicates: %s", len(unique_lines)
            )
            LOGGER.info("Number of duplicate lines removed: %s", len(duplicates))
            if duplicates:
                LOGGER.info("Contents of removed duplicate lines:")
                for line in set(duplicates):
                    LOGGER.info(line)
            else:
                LOGGER.info("No duplicates found in spam dictionary.\n")
        else:
            LOGGER.info(
                "No duplicates or normalization changes found. File not rewritten.\n"
            )

        return unique_lines
    except FileNotFoundError:
        return None


def get_latest_commit_info():
    """Function to get the latest commit info."""
    try:
        _commit_info = (
            subprocess.check_output(["git", "show", "-s"]).decode("utf-8").strip()
        )
        return _commit_info
    except subprocess.CalledProcessError as e:
        LOGGER.info(f"Error getting git commit info: {e}")
        return None


def extract_spammer_info(message):
    """Extract the spammer's details from the message."""
    if message.forward_from:
        first_name = message.forward_from.first_name or ""
        last_name = getattr(message.forward_from, "last_name", "") or ""
        user_id = getattr(message.forward_from, "id", None)
        return user_id, first_name, last_name

    if message.forward_from_chat:
        return None, message.forward_from_chat.title, ""

    names = (message.forward_sender_name or "").split(" ", 1)
    first_name = names[0] if names else ""
    last_name = names[1] if len(names) > 1 else ""
    # Check for the Deleted Account

    return None, first_name, last_name


def get_spammer_details(
    spammer_id,
    spammer_first_name,
    spammer_last_name,
    message_forward_date,
    forward_sender_name="",
    forward_from_chat_title="",
    forwarded_from_id=None,
):
    """Function to get chat ID and message ID by sender name and date
    or if the message is a forward of a forward then using
    forwarded_from_id and message_forward_date.
    forwarded_from_username, forwarded_from_first_name,
    forward_from_last_name are used only for forwarded forwarded messages
    and reserved for future use"""

    spammer_id = spammer_id or None
    # spammer_id = spammer_id or MANUALLY ENTERED SPAMMER_ID INT 5338846489
    spammer_last_name = spammer_last_name or ""

    LOGGER.debug(
        "Getting chat ID and message ID for\n"
        "spammerID: %s : firstName : %s : lastName : %s,\n"
        "messageForwardDate: %s, forwardedFromChatTitle: %s,\n"
        "forwardSenderName: %s, forwardedFromID: %s\n",
        spammer_id,
        spammer_first_name,
        spammer_last_name,
        message_forward_date,
        forward_from_chat_title,
        forward_sender_name,
        forwarded_from_id,
    )

    # Common SQL and parameters for both cases
    base_query = """
        SELECT chat_id, message_id, chat_username, user_id, user_name, user_first_name, user_last_name, received_date
        FROM recent_messages
        WHERE {condition}
        ORDER BY received_date DESC
        LIMIT 1
    """
    params = {
        "message_forward_date": message_forward_date,
        "sender_first_name": spammer_first_name,
        "sender_last_name": spammer_last_name,
        "from_chat_title": forward_from_chat_title,
        "user_id": spammer_id,
        "forward_sender_name": forward_sender_name,
    }

    if (not forwarded_from_id) and (forward_sender_name != "Deleted Account"):
        # This is not a forwarded forwarded message
        condition = (
            "(user_first_name = :sender_first_name AND received_date = :message_forward_date)"
            " OR (user_id = :user_id)"
            " OR (from_chat_title = :from_chat_title)"
            " OR (user_id = :user_id AND user_first_name = :sender_first_name AND user_last_name = :sender_last_name)"
            " OR (forward_sender_name = :forward_sender_name AND forward_date = :message_forward_date)"
        )
    elif forward_sender_name == "Deleted Account":
        # Manage Deleted Account by message date only
        condition = "received_date = :message_forward_date"
        params = {
            "message_forward_date": message_forward_date,
        }
    elif spammer_id:
        # This is a forwarded forwarded message with known user_id
        condition = (
            "(user_id = :user_id)"
            " OR (user_id = :user_id AND user_first_name = :sender_first_name AND user_last_name = :sender_last_name)"
        )
        # FIXME is it neccessary below?
        params.update(
            {
                "forward_date": message_forward_date,
                "forwarded_from_id": forwarded_from_id,
            }
        )

    else:
        # This is a forwarded forwarded message
        condition = (
            "forwarded_from_id = :forwarded_from_id AND forward_date = :forward_date"
        )
        params.update(
            {
                "forward_date": message_forward_date,
                "forwarded_from_id": forwarded_from_id,
            }
        )

    query = base_query.format(condition=condition)
    result = cursor.execute(query, params).fetchone()

    if not spammer_first_name:
        spammer_first_name, spammer_last_name = (
            result[5],
            result[6],
        )  # get names from db

    LOGGER.debug(
        "Result for sender: %s : %s %s, date: %s, from chat title: %s\nResult: %s",
        spammer_id,
        spammer_first_name,
        spammer_last_name,
        message_forward_date,
        forward_from_chat_title,
        result,
    )

    return result


def get_daily_spam_filename():
    """Function to get the daily spam filename."""
    # Get today's date
    today = datetime.now().strftime("%Y-%m-%d")
    # Construct the filename
    filename = f"daily_spam_{today}.txt"
    return filename


def get_inout_filename():
    """Generate the filename for in/out events based on the current date."""
    today = datetime.now().strftime("%d-%m-%Y")
    filename = f"inout_{today}.txt"
    return filename


def load_config():
    """Load configuration values from an XML file."""
    global CHANNEL_IDS, ADMIN_AUTOREPORTS, TECHNO_LOGGING, TECHNO_ORIGINALS, TECHNO_UNHANDLED
    global ADMIN_AUTOBAN, ADMIN_MANBAN, TECHNO_RESTART, TECHNO_INOUT, ADMIN_USER_ID
    global CHANNEL_NAMES, SPAM_TRIGGERS
    global PREDETERMINED_SENTENCES, ALLOWED_FORWARD_CHANNELS, ADMIN_GROUP_ID, TECHNOLOG_GROUP_ID
    global ALLOWED_FORWARD_CHANNEL_IDS, MAX_TELEGRAM_MESSAGE_LENGTH
    global BOT_NAME, BOT_USERID, LOG_GROUP, LOG_GROUP_NAME, TECHNO_LOG_GROUP, TECHNO_LOG_GROUP_NAME
    global DP, BOT, LOGGER, ALLOWED_UPDATES, channels_dict, allowed_content_types

    #     # Attempt to extract the schedule, if present
    #     schedule = group.find('schedule')
    #     if schedule is not None and schedule.get('trigger') == "1":
    #         start_time = schedule.find('start').text
    #         end_time = schedule.find('end').text
    #         scheduler_dict[channel_id] = {'start': start_time, 'end': end_time}

    # commit_info = get_latest_commit_info()
    # if commit_info:
    #     logger.info("Bot starting with commit info:\n%s", commit_info)
    # else:
    #     logger.warning("Bot starting without git info.")

    # logging.basicConfig(level=logging.DEBUG)
    # To debug the bot itself (e.g., to see the messages it receives)
    LOGGER = logging.getLogger(
        __name__
    )  # To debug the script (e.g., to see if the XML is loaded correctly)
    LOGGER.setLevel(
        logging.DEBUG
    )  # To debug the script (e.g., to see if the XML is loaded correctly)

    # Create handlers
    file_handler = logging.FileHandler("bancop_BOT.log")  # For writing logs to a file
    stream_handler = logging.StreamHandler()  # For writing logs to the console

    # Create formatters and add them to handlers
    FORMAT_STR = "%(message)s"  # Excludes timestamp, logger's name, and log level
    formatter = logging.Formatter(FORMAT_STR)
    file_handler.setFormatter(formatter)
    stream_handler.setFormatter(formatter)

    # Add handlers to the logger
    LOGGER.addHandler(file_handler)
    LOGGER.addHandler(stream_handler)

    # Define allowed content types excluding NEW_CHAT_MEMBERS and LEFT_CHAT_MEMBER
    allowed_content_types = [
        types.ContentType.TEXT,
        types.ContentType.AUDIO,
        types.ContentType.DOCUMENT,
        types.ContentType.GAME,
        types.ContentType.PHOTO,
        types.ContentType.STICKER,
        types.ContentType.VIDEO,
        types.ContentType.VIDEO_NOTE,
        types.ContentType.VOICE,
        types.ContentType.CONTACT,
        types.ContentType.LOCATION,
        types.ContentType.VENUE,
        types.ContentType.POLL,
        types.ContentType.DICE,
        types.ContentType.INVOICE,
        types.ContentType.SUCCESSFUL_PAYMENT,
        types.ContentType.CONNECTED_WEBSITE,
        types.ContentType.MIGRATE_TO_CHAT_ID,
        types.ContentType.MIGRATE_FROM_CHAT_ID,
    ]

    # List of predetermined sentences to check for
    PREDETERMINED_SENTENCES = load_predetermined_sentences("spam_dict.txt")
    if not PREDETERMINED_SENTENCES:
        LOGGER.warning(
            "spam_dict.txt not found. Automated spam detection will not check for predetermined sentences."
        )

    try:

        # Load the XML
        config_XML = ET.parse("config.xml")
        config_XML_root = config_XML.getroot()

        channels_XML = ET.parse("groups.xml")
        channels_root = channels_XML.getroot()

        # Assign configuration values to variables
        ADMIN_AUTOREPORTS = int(config_XML_root.find("admin_autoreports").text)
        ADMIN_AUTOBAN = int(config_XML_root.find("admin_autoban").text)
        ADMIN_MANBAN = int(config_XML_root.find("admin_manban").text)
        TECHNO_LOGGING = int(config_XML_root.find("techno_logging").text)
        TECHNO_ORIGINALS = int(config_XML_root.find("techno_originals").text)
        TECHNO_UNHANDLED = int(config_XML_root.find("techno_unhandled").text)
        TECHNO_RESTART = int(config_XML_root.find("techno_restart").text)
        TECHNO_INOUT = int(config_XML_root.find("techno_inout").text)

        ADMIN_USER_ID = int(config_XML_root.find("admin_id").text)
        CHANNEL_IDS = [
            int(group.find("id").text) for group in channels_root.findall("group")
        ]
        CHANNEL_NAMES = [
            group.find("name").text for group in channels_root.findall("group")
        ]

        # add channels to dict for logging
        channels_dict = {}
        for group in channels_root.findall("group"):
            channel_id = int(group.find("id").text)
            channel_name = group.find("name").text
            channels_dict[channel_id] = channel_name

        SPAM_TRIGGERS = [
            trigger.text
            for trigger in config_XML_root.find("spam_triggers").findall("trigger")
        ]

        ALLOWED_FORWARD_CHANNELS = [
            {"id": int(channel.find("id").text), "name": channel.find("name").text}
            for channel in config_XML_root.find("allowed_forward_channels").findall(
                "channel"
            )
        ]
        ALLOWED_FORWARD_CHANNEL_IDS = {d["id"] for d in ALLOWED_FORWARD_CHANNELS}

        MAX_TELEGRAM_MESSAGE_LENGTH = 4096

        # Get config data
        API_TOKEN = config_XML_root.find("bot_token").text
        ADMIN_GROUP_ID = int(config_XML_root.find("log_group").text)
        TECHNOLOG_GROUP_ID = int(config_XML_root.find("techno_log_group").text)

        BOT_NAME = config_XML_root.find("bot_name").text
        BOT_USERID = int(API_TOKEN.split(":")[0])
        LOG_GROUP = config_XML_root.find("log_group").text
        LOG_GROUP_NAME = config_XML_root.find("log_group_name").text
        TECHNO_LOG_GROUP = config_XML_root.find("techno_log_group").text
        TECHNO_LOG_GROUP_NAME = config_XML_root.find("techno_log_group_name").text

        BOT = Bot(token=API_TOKEN)
        DP = Dispatcher(BOT)
        ALLOWED_UPDATES = ["message", "chat_member", "callback_query"]

    except FileNotFoundError as e:
        LOGGER.error("File not found: %s", e.filename)
    except ET.ParseError as e:
        LOGGER.error("Error parsing XML: %s", e)


def extract_status_change(
    chat_member_update: ChatMemberUpdated,
) -> Optional[Tuple[bool, bool]]:
    """Takes a ChatMemberUpdated instance and extracts whether the 'old_chat_member' was a member
    of the chat and whether the 'new_chat_member' is a member of the chat. Returns None, if
    the status didn't change.
    """
    old_status = chat_member_update.old_chat_member.status
    new_status = chat_member_update.new_chat_member.status

    if old_status == new_status:
        return None

    was_member = old_status in [
        ChatMemberStatus.MEMBER,
        ChatMemberStatus.OWNER,
        ChatMemberStatus.ADMINISTRATOR,
        ChatMemberStatus.RESTRICTED,
    ]
    is_member = new_status in [
        ChatMemberStatus.MEMBER,
        ChatMemberStatus.OWNER,
        ChatMemberStatus.ADMINISTRATOR,
        ChatMemberStatus.RESTRICTED,
    ]

    return was_member, is_member


# Function to check if the message was sent during the night
def message_sent_during_night(message: types.Message):
    """Function to check if the message was sent during the night."""
    # Assume message.date is already a datetime object in UTC
    message_time = message.date

    # Convert the time to the user's timezone
    user_timezone = pytz.timezone("Indian/Mauritius")
    user_time = message_time.astimezone(user_timezone)

    # Get the current time in the user's timezone
    user_hour = user_time.hour

    # Check if the message was sent during the night
    return 1 <= user_hour < 6


# Function to check if message contains 5 or more any regular emojis in a single line
def check_message_for_emojis(message: types.Message):
    """Function to check if the message contains 5 or more emojis in a single line."""
    # Check if the message contains text
    if message.text is None:
        return False

    # Split the message text into lines
    lines = message.text.split("\n")

    # Check each line for 5 or more emojis
    for line in lines:
        emojis = [char for char in line if emoji.is_emoji(char)]
        if len(emojis) >= 5:
            return True

    return False


# Function to check if the message text contains 5 or more consecutive capital letters in a line, excluding URLs
def check_message_for_capital_letters(message: types.Message):
    """Function to check if the message contains 5 or more consecutive capital letters in a line, excluding URLs."""
    # Check if the message contains text
    if message.text is None:
        return False

    # Initialize a list to hold lines from the text
    lines = message.text.split("\n")

    # Regular expression to match URLs
    url_pattern = re.compile(r"https?://\S+|www\.\S+")

    # Regular expression to match 5 or more consecutive capital letters
    capital_pattern = re.compile(r"[A-Z]{5,}")

    # Check if any line contains 5 or more consecutive capital letters, excluding URLs
    for line in lines:
        # Remove URLs from the line
        line_without_urls = re.sub(url_pattern, "", line)
        # Check if the line contains 5 or more consecutive capital letters
        if capital_pattern.search(line_without_urls):
            return True

    return False


# Function to check message for predetermined word sentences
def check_message_for_sentences(message: types.Message):
    """Function to check the message for predetermined word sentences."""
    # Check if the message contains text
    if message.text is None:
        return False

    # Convert the message text to lowercase and tokenize it into words
    message_words = re.findall(r"\b\w+\b", message.text.lower())

    # Check if the message contains any of the predetermined sentences
    for sentence in PREDETERMINED_SENTENCES:
        # Tokenize the predetermined sentence into words
        sentence_words = re.findall(r"\b\w+\b", sentence.lower())

        # Check if all words in the predetermined sentence are in the message words
        if all(word in message_words for word in sentence_words):
            return True
    return False


# Check for spam indicator: 5 or more entities of type 'custom_emoji'
def has_custom_emoji_spam(message):
    """Function to check if a message contains spammy custom emojis."""
    message_dict = message.to_python()
    entities = message_dict.get("entities", [])
    custom_emoji_count = sum(
        1 for entity in entities if entity.get("type") == "custom_emoji"
    )
    return custom_emoji_count >= 5


def has_spam_entities(message: types.Message):
    """
    Check if the message is a spam by checking the entities.

    Args:
        message (types.Message): The message to check.

    Returns:
        bool: True if the message is spam, False otherwise.
    """
    if message.entities:
        for entity in message.entities:
            if entity["type"] in SPAM_TRIGGERS:
                # Spam detected
                return entity["type"]
    return None


def get_channel_id_by_name(channel_name):
    """Function to get the channel ID by its name."""
    for _id, name in channels_dict.items():
        if name == channel_name:
            return _id
    raise ValueError(f"Channel name {channel_name} not found in channels_dict.")


def format_spam_report(message: types.Message) -> str:
    """Function to format the message one line for logging."""

    _reported_spam = (
        "###" + str(message.from_user.id) + " "
    )  # store user_id if no text or caption
    if message.text:
        _reported_spam += f"{message.text} "
    elif message.caption:
        _reported_spam += f"{message.caption} "
    _reported_spam = (
        _reported_spam.replace("\n", " ") + "\n"
    )  # replace newlines with spaces and add new line in the end

    return _reported_spam


async def take_heuristic_action(message: types.Message, reason):
    """Function to take heuristically invoked action on the message."""

    LOGGER.info("%s. Sending automated report to the admin group for review...", reason)

    # Use the current date if message.forward_date is None
    # forward_date = message.forward_date if message.forward_date else datetime.now()
    tobot_forward_date = message.date

    # DEBUG
    # LOGGER.debug("DEBUG")
    # LOGGER.debug("Message: %s", message)
    # LOGGER.debug("message.forward_date: %s", message.forward_date)
    # LOGGER.debug("message.date: %s", message.date)
    # LOGGER.debug("forward_date: %s", tobot_forward_date)
    # LOGGER.debug("DEBUG")

    # process the message automatically
    found_message_data = get_spammer_details(
        message.from_user.id,
        message.from_user.first_name,
        message.from_user.last_name,
        tobot_forward_date,  # to see the script latency and reaction time
        message.forward_sender_name,
        message.forward_from_chat.title if message.forward_from_chat else None,
        forwarded_from_id=message.from_user.id,
    )
    await handle_forwarded_reports_with_details(
        message,
        message.from_user.id,
        message.from_user.first_name,
        message.from_user.last_name,
        message.forward_from_chat.title if message.forward_from_chat else None,
        message.forward_sender_name,
        found_message_data,
        reason=reason,
    )


async def on_startup(_dp: Dispatcher):
    """Function to handle the bot startup."""
    bot_start_time = datetime.now().strftime("%Y-%m-%d %H:%M:%S")
    _commit_info = get_latest_commit_info()
    bot_start_message = (
        f"\nBot restarted at {bot_start_time}\n{'-' * 40}\n"
        f"Commit info: {_commit_info}\n"
        "Финальная битва между людьми и роботами...\n"
    )
    LOGGER.info(bot_start_message)

    # NOTE Leave chats which is not in settings file
    # await BOT.leave_chat(-1002174154456)
    # await BOT.leave_chat(-1001876523135) # @lalaland_classy

    # start message to the Technolog group
    await BOT.send_message(
        TECHNOLOG_GROUP_ID, bot_start_message, message_thread_id=TECHNO_RESTART
    )


async def on_shutdown(_dp):
    """Function to handle the bot shutdown."""
    LOGGER.info("Bot is shutting down...")
    await BOT.close()


async def is_admin(reporter_user_id: int, admin_group_id_check: int) -> bool:
    """Function to check if the reporter is an admin in the Admin group."""
    chat_admins = await BOT.get_chat_administrators(admin_group_id_check)
    for admin in chat_admins:
        if admin.user.id == reporter_user_id:
            return True
    return False


async def handle_forwarded_reports_with_details(
    message: types.Message,
    spammer_id: int,
    spammer_first_name: str,
    spammer_last_name: str,
    forward_from_chat_title: str,
    forward_sender_name: str,
    found_message_data: dict,
    reason: str = "Automated report",
):
    """Function to handle forwarded messages with provided user details."""

    reported_spam = "ADM" + format_spam_report(message)[3:]
    # store spam text and caption to the daily_spam file
    await save_report_file("daily_spam_", reported_spam)

    LOGGER.debug("############################################################")
    LOGGER.debug("                                                            ")
    LOGGER.debug("------------------------------------------------------------")
    # LOGGER.debug(f"Received forwarded message for the investigation: {message}")
    # Send a thank you note to the user we dont need it for the automated reports anymore
    # await message.answer("Thank you for the report. We will investigate it.")
    # Forward the message to the admin group
    technnolog_spamMessage_copy = await BOT.forward_message(
        TECHNOLOG_GROUP_ID, message.chat.id, message.message_id
    )
    message_as_json = json.dumps(message.to_python(), indent=4, ensure_ascii=False)
    # Truncate and add an indicator that the message has been truncated
    if len(message_as_json) > MAX_TELEGRAM_MESSAGE_LENGTH - 3:
        message_as_json = message_as_json[: MAX_TELEGRAM_MESSAGE_LENGTH - 3] + "..."
    await BOT.send_message(TECHNOLOG_GROUP_ID, message_as_json)
    await BOT.send_message(TECHNOLOG_GROUP_ID, "Please investigate this message.")

    if not found_message_data:
        if forward_sender_name == "Deleted Account":
            found_message_data = get_spammer_details(
                spammer_id,
                spammer_first_name,
                spammer_last_name,
                message.forward_date,
                forward_sender_name,
                forward_from_chat_title,
            )
            LOGGER.debug(
                "The requested data associated with the Deleted Account has been retrieved. Please verify the accuracy of this information, as it cannot be guaranteed due to the account's deletion."
            )
            await message.answer(
                "The requested data associated with the Deleted Account has been retrieved. Please verify the accuracy of this information, as it cannot be guaranteed due to the account's deletion."
            )
        else:
            e = "Renamed Account or wrong chat?"
            LOGGER.debug(
                "Could not retrieve the author's user ID. Please ensure you're reporting recent messages. %s",
                e,
            )
            await message.answer(
                f"Could not retrieve the author's user ID. Please ensure you're reporting recent messages. {e}"
            )

    if not found_message_data:  # Last resort. Give up.
        return

    LOGGER.debug("Found message data: %s", found_message_data)
    # logger.debug("message object: %s", message)

    # Save both the original message_id and the forwarded message's date
    received_date = message.date if message.date else None
    report_id = int(str(message.chat.id) + str(message.message_id))
    # if report_id:
    # send report ID to the reporter - no need since this is automated report by condition now
    # await message.answer(f"Report ID: {report_id}")
    cursor.execute(
        """
        INSERT OR REPLACE INTO recent_messages 
        (chat_id, message_id, user_id, user_name, user_first_name, user_last_name, forward_date, received_date, forwarded_message_data)
        VALUES (?, ?, ?, ?, ?, ?, ?, ?, ?)
        """,
        (
            message.chat.id,
            report_id,
            message.from_user.id,
            message.from_user.username,
            message.from_user.first_name,
            message.from_user.last_name,
            message.forward_date if message.forward_date else None,
            received_date,
            str(found_message_data),
        ),
    )

    conn.commit()

    message_link = construct_message_link(found_message_data)

    # Get the username, first name, and last name of the user who forwarded the message and handle the cases where they're not available
    if message.forward_from:
        first_name = message.forward_from.first_name or ""
        last_name = message.forward_from.last_name or ""
    else:
        first_name = found_message_data[5]
        last_name = found_message_data[6]

    # Get the username
    username = found_message_data[4]
    if not username:
        username = "!UNDEFINED!"

    # Initialize user_id and user_link with default values
    user_id = found_message_data[3]

    technolog_chat_id = int(
        str(technnolog_spamMessage_copy.chat.id)[4:]
    )  # Remove -100 from the chat ID
    technnolog_spamMessage_copy_link = (
        f"https://t.me/c/{technolog_chat_id}/{technnolog_spamMessage_copy.message_id}"
    )

    # fix if message not forwarded and autoreported
    # if message.forward_date:
    #     message_report_date = message.forward_date
    # else:
    message_report_date = datetime.now()

    # Escape the name to prevent HTML injection
    escaped_name = html.escape(
        f"{message.forward_sender_name or f'{first_name} {last_name}'}"
    )

    # Log the information with the link
    log_info = (
        f"💡 Report timestamp: {message_report_date}\n"
        f"💡 Spam message timestamp: {message.date}\n"
        f"💡 Reaction time: {message_report_date - message.date}\n"
        f"💔 Reported by automated spam detection system\n"
        f"💔 {reason}\n"
        f"💀 Forwarded from <a href='tg://resolve?domain={username}'>@{username}</a> : "
        f"{escaped_name}\n"
        f"💀 SPAMMER ID profile links:\n"
        f"   ├☠️ <a href='tg://user?id={user_id}'>Spammer ID based profile link</a>\n"
        f"   ├☠️ Plain text: tg://user?id={user_id}\n"
        f"   ├☠️ <a href='tg://openmessage?user_id={user_id}'>Android</a>\n"
        f"   └☠️ <a href='https://t.me/@id{user_id}'>IOS (Apple)</a>\n"
        f"ℹ️ <a href='{message_link}'>Link to the reported message</a>\n"
        f"ℹ️ <a href='{technnolog_spamMessage_copy_link}'>Technolog copy</a>\n"
        f"❌ <b>Use /ban {report_id}</b> to take action.\n"
    )

    admin_ban_banner = (
        f"💡 Reaction time: {message_report_date - message.date}\n"
        f"💔 {reason}\n"
        f"ℹ️ <a href='{message_link}'>Link to the reported message</a>\n"
        f"ℹ️ <a href='{technnolog_spamMessage_copy_link}'>Technolog copy</a>\n"
        f"❌ <b>Use /ban {report_id}</b> to take action.\n"
    )

    # construct lols check link button
    inline_kb = InlineKeyboardMarkup().add(
        InlineKeyboardButton(
            "Check lols data",
            url=f"https://t.me/lolsbotcatcherbot?start={user_id}",
        )
    )
    # Send the banner to the technolog group
    await BOT.send_message(
        TECHNOLOG_GROUP_ID, log_info, parse_mode="HTML", reply_markup=inline_kb
    )

    # Keyboard ban/cancel/confirm buttons
    keyboard = InlineKeyboardMarkup()
    ban_btn = InlineKeyboardButton("Ban", callback_data=f"confirm_ban_{report_id}")
    keyboard.add(ban_btn)

    # Forward original message to the admin group
    await BOT.forward_message(
        ADMIN_GROUP_ID,
        found_message_data[0],
        found_message_data[1],
        message_thread_id=ADMIN_AUTOREPORTS,
    )
    # Show ban banner with buttons in the admin group to confirm or cancel the ban
    await BOT.send_message(
        ADMIN_GROUP_ID,
        admin_ban_banner,
        reply_markup=keyboard,
        parse_mode="HTML",
        message_thread_id=ADMIN_AUTOREPORTS,
        disable_web_page_preview=False,
    )


async def lols_cas_check(user_id):
    """Function to check if a user is in the lols/cas bot database.
    var: user_id: int: The ID of the user to check."""
    # Check if the user is in the lols bot database
    # https://api.lols.bot/account?id=
    # https://api.cas.chat/check?user_id=
    async with aiohttp.ClientSession() as session:
        lols = False
        cas = 0
        try:
            async with session.get(
                f"https://api.lols.bot/account?id={user_id}"
            ) as resp:
                if resp.status == 200:
                    data = await resp.json()
                    lols = data["banned"]
                    # LOGGER.debug("LOLS CAS checks:")
                    # LOGGER.debug("LOLS data: %s", data)
            async with session.get(
                f"https://api.cas.chat/check?user_id={user_id}"
            ) as resp:
                if resp.status == 200:
                    # LOGGER.debug("CAS data: %s", data)
                    data = await resp.json()
                    ok = data["ok"]
                    if ok:
                        cas = data["result"]["offenses"]
                        # LOGGER.info("%s CAS offenses: %s", user_id, cas)
                    else:
                        cas = 0
            if lols is True or int(cas) > 0:
                return True
            else:
                return False
        except asyncio.TimeoutError:
            return None


async def save_report_file(file_type, data):
    """Function to create or load the daily spam file.

    file_type: str: The type of file to create or load (e.g., daily_spam_)

    data: str: The data to write to the file.
    """

    # Get today's date
    today = datetime.now().strftime("%d-%m-%Y")
    # Construct the filename
    filename = f"{file_type}{today}.txt"

    # Check if any file with the pattern daily_spam_* exists
    existing_files = [f for f in os.listdir() if f.startswith(file_type)]

    if filename in existing_files:
        with open(filename, "a", encoding="utf-8") as file:
            file.write(data)
        return  # File found no need to iterate further. exiting
    else:  # Create a new file with the current date if there are no existing files with the pattern inout_TODAY*
        with open(filename, "w", encoding="utf-8") as file:
            file.write(data)


async def lols_autoban(_id):
    """Function to ban a user from all chats using lols's data.
    id: int: The ID of the user to ban."""

    try:
        for chat_id in CHANNEL_IDS:
            await BOT.ban_chat_member(chat_id, _id, revoke_messages=True)
        # RED color for the log
        LOGGER.info("\033[91m%s has been banned from all chats.\033[0m", _id)
    except (
        utils.exceptions.BadRequest
    ) as e:  # if user were Deleted Account while banning
        LOGGER.error(
            "%s - error banning in chat %s: %s. Deleted Account?", _id, chat_id, e
        )
        # XXX remove _id check corutine and from monitoring list?


# Helper function to check for spam and autoban
async def check_and_autoban(
    event_record: str,
    user_id: int,
    inout_logmessage: str,
    lols_spam=True,
    message_to_delete=None,
):
    """Function to check for spam and take action if necessary.

    event_record: str: The event record to log to inout file.

    user_id: int: The ID of the user to check for spam.

    inout_logmessage: str: The log message for the user's activity.

    lols_spam: bool: The result of the lols_check function. OR TIMEOUT

    message_to_delete: tuple: chat_id, message_id: The message to delete.
    """

    lols_url = f"https://t.me/lolsbotcatcherbot?start={user_id}"

    inline_kb = InlineKeyboardMarkup().add(
        InlineKeyboardButton("Check spammer profile", url=lols_url)
    )

    if lols_spam is True:  # not Timeout exaclty
        await lols_autoban(user_id)
        if message_to_delete:  # delete the message if it exists
            await BOT.delete_message(message_to_delete[0], message_to_delete[1])
        if "kicked" in inout_logmessage or "restricted" in inout_logmessage:
            await BOT.send_message(
                ADMIN_GROUP_ID,
                inout_logmessage.replace("kicked", "<b>KICKED BY ADMIN</b>", 1).replace(
                    "restricted", "<b>RESTRICTED BY ADMIN</b>", 1
                ),
                message_thread_id=ADMIN_MANBAN,
                parse_mode="HTML",
                disable_web_page_preview=True,
                reply_markup=inline_kb,
            )
            event_record = (
                event_record.replace("member", "kicked", 1).split(" by ")[0]
                + " by Хранитель Порядков\n"
            )
            await save_report_file("inout_", "cbk" + event_record)
        elif "manual check requested" in inout_logmessage:
            # XXX it was /check id command
            await BOT.send_message(
                ADMIN_GROUP_ID,
                inout_logmessage.replace(
                    "manual check requested,",
                    "<b>manually kicked from all chats with /check id command while</b>",
                    1,
                )
                + " please check for the other spammer messages!",
                message_thread_id=ADMIN_MANBAN,
                parse_mode="HTML",
                disable_web_page_preview=True,
                reply_markup=inline_kb,
            )
            event_record = (
                event_record.replace("member", "kicked", 1).split(" by ")[0]
                + " by Хранитель Порядков\n"
            )
            await save_report_file("inout_", "cbk" + event_record)
        else:  # done by bot but not yet detected by lols_cas
            await BOT.send_message(
                ADMIN_GROUP_ID,
                inout_logmessage.replace(
                    "member", "<i>member</i> --> <b>KICKED</b>", 1
                ).replace("left", "<i>left</i> --> <b>KICKED</b>", 1),
                message_thread_id=ADMIN_AUTOBAN,
                parse_mode="HTML",
                disable_web_page_preview=True,
                reply_markup=inline_kb,
            )
            event_record = (
                event_record.replace("--> member", "--> kicked", 1)
                .replace("--> left", "--> kicked", 1)
                .replace("  member  ", "  kicked  ", 1)
                .replace("  left  ", "  member", 1)
                .split(" by ")[0]
                + " by Хранитель Порядков\n"
            )
            await save_report_file("inout_", "cbb" + event_record)
        return True

    elif ("kicked" in inout_logmessage or "restricted" in inout_logmessage) and (
        str(BOT_USERID) not in event_record
    ):  # XXX user is not in the lols database and kicked/restricted by admin

        # LOGGER.debug("inout_logmessage: %s", inout_logmessage)
        # LOGGER.debug("event_record: %s", event_record)
        # user is not spammer but kicked or restricted by admin
        LOGGER.info(
            "%s kicked/restricted by admin, but is not now in the lols database.",
            user_id,
        )
        await BOT.send_message(
            ADMIN_GROUP_ID,
            f"User with ID: {user_id} is not now in the lols database but kicked/restricted by admin.\n"
            + inout_logmessage,
            message_thread_id=ADMIN_MANBAN,
            parse_mode="HTML",
            disable_web_page_preview=True,
            reply_markup=inline_kb,
        )
        return True

    return False


# Perform checks for spam corutine
async def perform_checks(
    message_to_delete=None, event_record="", user_id=None, inout_logmessage=""
):
    """Corutine to perform checks for spam and take action if necessary.

    message_to_delete: tuple: chat_id, message_id: The message to delete.

    event_record: str: The event record to log to inout file.

    user_id: int: The ID of the user to check for spam.

    inout_logmessage: str: The log message for the user's activity.
    """

    # immediate check
    # lols_spam = await lols_check(user_id)
    # if await check_and_autoban(user_id, inout_logmessage,lols_spam=lols_spam):
    #     return

    # Define a dictionary to map lols_spam values to ANSI color codes
    color_map = {
        False: "\033[92m",  # Green for False
        True: "\033[91m",  # Red for True
        None: "\033[93m",  # Yellow for None or other values
    }

    try:

        # List of sleep times in seconds
        sleep_times = [
            65,
            185,
            605,
            1805,
            3605,
            7205,
        ]  # 1min, 3min, 10min, 30min, 1hr, 2hrs

        for sleep_time in sleep_times:

            await asyncio.sleep(sleep_time)
            lols_spam = await lols_cas_check(user_id)

            # Get the color code based on the value of lols_spam
            color_code = color_map.get(
                lols_spam, "\033[93m"
            )  # Default to yellow if lols_spam is not in the map

            # Log the message with the appropriate color
            LOGGER.debug(
                "%s%s %02dmin check lols_cas_spam: %s\033[0m",
                color_code,
                user_id,
                sleep_time // 60,
                lols_spam,
            )

            if await check_and_autoban(
                event_record,
                user_id,
                inout_logmessage,
                lols_spam=lols_spam,
                message_to_delete=message_to_delete,
            ):
                return

    except asyncio.exceptions.CancelledError as e:
        LOGGER.error("%s 2hrs spam checking cancelled. %s ", user_id, e)

    except aiohttp.ServerDisconnectedError as e:
        LOGGER.error(
            "%s Aiohttp Server DISCONNECTED error while checking for spam. %s",
            user_id,
            e,
        )

    finally:
        # Remove the user ID from the active set when done
        # Finally Block:
        # The `finally` block ensures that the `user_id`
        # is removed from the `active_user_checks` set
        # after all checks are completed or
        # if the function exits early due to a `return` statement:
        if (
            user_id in active_user_checks
        ):  # avoid case when manually banned by admin same time
            active_user_checks.remove(user_id)


# # TODO make this function declaration outside of the load_config function
async def fetch_admin_group_members():
    """Function to fetch the list of chat administrators from the admin group."""
    try:
        # Fetch the list of chat administrators
        admins = await BOT.get_chat_administrators(chat_id=ADMIN_GROUP_ID)
        # Extract user IDs of administrators and populate the set
        return {
            admin.user.id
            for admin in admins
            if isinstance(admin, ChatMemberAdministrator)
        }
    except utils.exceptions.ChatAdminRequired as e:
        LOGGER.error("Error fetching admin members: %s", e)
        return set()


if __name__ == "__main__":

    # Dictionary to store the mapping of unhandled messages to admin's replies
    # global unhandled_messages
    unhandled_messages = {}

    # Load configuration values from the XML file
    load_config()

    LOGGER.info("Using bot: %s", BOT_NAME)
    LOGGER.info("Using bot id: %s", BOT_USERID)
    LOGGER.info("Using log group: %s, id: %s", LOG_GROUP_NAME, LOG_GROUP)
    LOGGER.info(
        "Using techno log group: %s, id: %s", TECHNO_LOG_GROUP_NAME, TECHNO_LOG_GROUP
    )
    channel_info = [f"{name}({id_})" for name, id_ in zip(CHANNEL_NAMES, CHANNEL_IDS)]
    LOGGER.info("Monitoring chats: %s", ", ".join(channel_info))
    LOGGER.info("\n")
    LOGGER.info(
        "Excluding autoreport when forwarded from chats: @%s",
        " @".join([d["name"] for d in ALLOWED_FORWARD_CHANNELS]),
    )
    LOGGER.info("\n")

    @DP.chat_member_handler(
        lambda update: update.from_user.id != BOT_USERID
    )  # exclude bot's own actions
    async def greet_chat_members(update: types.ChatMemberUpdated):
        """Checks for change in the chat members statuses and check if they are spammers."""
        # Who did the action
        by_user = None
        if update.from_user.id != update.old_chat_member.user.id:
            # Someone else changed user status
            by_username = update.from_user.username or "!UNDEFINED!"  # optional
            # by_userid = update.from_user.id
            by_userfirstname = update.from_user.first_name
            by_userlastname = update.from_user.last_name or ""  # optional
            # by_user = f"by @{by_username}(<code>{by_userid}</code>): {by_userfirstname} {by_userlastname}\n"
            by_user = f"by @{by_username}: {by_userfirstname} {by_userlastname}\n"

        inout_status = update.new_chat_member.status

        inout_chattitle = update.chat.title

        # Whoose this action is about
        inout_userid = update.old_chat_member.user.id
        inout_userfirstname = update.old_chat_member.user.first_name
        inout_userlastname = update.old_chat_member.user.last_name or ""  # optional
        inout_username = (
            update.old_chat_member.user.username or "!UNDEFINED!"
        )  # optional

        lols_spam = await lols_cas_check(update.old_chat_member.user.id)

        event_record = (
            f"{datetime.now().strftime('%H:%M:%S.%f')[:-3]}: "  # Date and time with milliseconds
            f"{inout_userid:<10} "
            f"{'❌  ' if lols_spam is True else '🟢 ' if lols_spam is False else '❓ '}"
            f"{' '.join('@' + getattr(update.old_chat_member.user, attr) if attr == 'username' else str(getattr(update.old_chat_member.user, attr, '')) for attr in ('username', 'first_name', 'last_name') if getattr(update.old_chat_member.user, attr, '')):<32}"
            f" {update.old_chat_member.status:<15} --> {inout_status:<15} in "
            f"{'@' + update.chat.username + ': ' if update.chat.username else '':<24}{update.chat.title:<30} by "
            f"{update.from_user.id:<10} "
            f"{' '.join('@' + getattr(update.from_user, attr) if attr == 'username' else str(getattr(update.from_user, attr, '')) for attr in ('username', 'first_name', 'last_name') if getattr(update.from_user, attr, ''))}\n"
        )

        # Save the event to the inout file
        await save_report_file("inout_", "gcm" + event_record)

        # Escape special characters in the log message
        escaped_inout_userfirstname = html.escape(inout_userfirstname)
        escaped_inout_userlastname = html.escape(inout_userlastname)
        # construct chatlink for any type of chat
        universal_chatlink = (
            f'<a href="https://t.me/{update.chat.username}">{update.chat.title}</a>'
            if update.chat.username
            else f'<a href="https://t.me/c/{update.chat.id[4:] if str(update.chat.id).startswith("-100") else update.chat.id}">{update.chat.title}</a>'
        )
        # Construct the log message
        inout_logmessage = (
            f"<a href='tg://resolve?domain={inout_username}'>@{inout_username}</a> (<code>{inout_userid}</code>): "
            f"{escaped_inout_userfirstname} {escaped_inout_userlastname}\n"
            f"{'❌ -->' if lols_spam is True else '🟢 -->' if lols_spam is False else '❓ '}"
            f" {inout_status}\n"
            f"{by_user if by_user else ''}"
            f"💬 {universal_chatlink}\n"
            f"🔗 <b>profile links:</b>\n"
            f"   ├ <b><a href='tg://user?id={inout_userid}'>id based profile link</a></b>\n"
            f"   ├ <b>plain text: tg://user?id={inout_userid}</b>\n"
            f"   └ <a href='tg://openmessage?user_id={inout_userid}'>Android</a>, <a href='https://t.me/@id{inout_userid}'>IOS (Apple)</a>\n"
        )

        lols_url = f"https://t.me/lolsbotcatcherbot?start={inout_userid}"
        inline_kb = InlineKeyboardMarkup().add(
            InlineKeyboardButton("Check lols data", url=lols_url)
        )

        await BOT.send_message(
            TECHNO_LOG_GROUP,
            inout_logmessage,
            message_thread_id=TECHNO_INOUT,
            parse_mode="HTML",
            disable_web_page_preview=True,
            reply_markup=inline_kb,
        )
        LOGGER.info(
            "%s --> %s in %s at %s",
            inout_userid,
            inout_status,
            inout_chattitle,
            datetime.now().strftime("%H:%M:%S"),
        )

        # Extract the user status change
        result = extract_status_change(update)
        if result is None:
            return
        was_member, is_member = result

        # Check lols after user join/leave event in 2hr and ban if spam
        if lols_spam is True:  # not Timeout exactly
            await check_and_autoban(
                event_record, inout_userid, inout_logmessage, lols_spam
            )
            # RED color for banned users
            LOGGER.info("\033[91m%s is banned by lols/cas check\033[0m", inout_userid)
        else:
            # Schedule the perform_checks coroutine to run in the background
            if inout_status in (
                ChatMemberStatus.MEMBER,
                ChatMemberStatus.KICKED,
                ChatMemberStatus.RESTRICTED,
                ChatMemberStatus.LEFT,
            ):  # only if user joined or kicked or restricted or left

                # Get the current timestamp
                timestamp = datetime.now().strftime("%H:%M:%S")

                # Log the message with the timestamp
                LOGGER.debug(
                    "%s Scheduling perform_checks coroutine at %s",
                    inout_userid,
                    timestamp,
                )
                # Check if the user ID is already being processed
                if inout_userid not in active_user_checks:
                    # Add the user ID to the active set
                    active_user_checks.add(inout_userid)
                    # create task with user_id as name
                    asyncio.create_task(
                        perform_checks(
                            event_record=event_record,
                            user_id=update.old_chat_member.user.id,
                            inout_logmessage=inout_logmessage,
                        ),
                        name=str(inout_userid),
                    )
                else:
                    LOGGER.debug(
                        "\033[93m%s skipping perform_checks as it is already being processed at %s\033[0m",
                        inout_userid,
                        timestamp,
                    )

        # record the event in the database if not lols_spam
        if not lols_spam:
            cursor.execute(
                """
                INSERT OR REPLACE INTO recent_messages
                (chat_id, chat_username, message_id, user_id, user_name, user_first_name, user_last_name, forward_date, forward_sender_name, received_date, from_chat_title, forwarded_from_id, forwarded_from_username, forwarded_from_first_name, forwarded_from_last_name, new_chat_member, left_chat_member)
                VALUES (?, ?, ?, ?, ?, ?, ?, ?, ?, ?, ?, ?, ?, ?, ?, ?, ?)
                """,
                (
                    getattr(update.chat, "id", None),
                    getattr(update.chat, "username", ""),
                    getattr(
                        update, "date", None
                    ),  # primary key to change to prevent overwriting DB
                    getattr(update.old_chat_member.user, "id", None),
                    getattr(update.old_chat_member.user, "username", ""),
                    getattr(update.old_chat_member.user, "first_name", ""),
                    getattr(update.old_chat_member.user, "last_name", ""),
                    getattr(update, "date", None),
                    getattr(update.from_user, "id", ""),
                    getattr(update, "date", None),
                    getattr(update.chat, "title", None),
                    getattr(update.from_user, "id", None),
                    getattr(update.from_user, "username", ""),
                    getattr(update.from_user, "first_name", ""),
                    getattr(update.from_user, "last_name", ""),
                    is_member,
                    was_member,
                ),
            )
            conn.commit()

        # checking if user joins and leave chat in 1 minute or less
        if inout_status == ChatMemberStatus.LEFT:
            try:  # check if left less than 1 min after join
                last2_join_left_event = cursor.execute(
                    """
                    SELECT received_date, new_chat_member, left_chat_member
                    FROM recent_messages
                    WHERE user_id = ?
                    ORDER BY received_date DESC
                    LIMIT 2
                    """,
                    (inout_userid,),
                ).fetchall()
                time_diff = (
                    datetime.strptime(last2_join_left_event[0][0], "%Y-%m-%d %H:%M:%S")
                    - datetime.strptime(
                        last2_join_left_event[1][0], "%Y-%m-%d %H:%M:%S"
                    )
                ).total_seconds()

                if (
                    time_diff <= 60
                    and last2_join_left_event[0][2] == 1
                    and last2_join_left_event[1][1] == 1
                ):
                    LOGGER.debug(
                        "%s joined and left %s in 1 minute or less",
                        inout_userid,
                        inout_chattitle,
                    )
                    lols_url = f"https://t.me/lolsbotcatcherbot?start={inout_userid}"
                    inline_kb = InlineKeyboardMarkup().add(
                        InlineKeyboardButton("Check user profile", url=lols_url)
                    )

                    await BOT.send_message(
                        ADMIN_GROUP_ID,
                        f"(<code>{inout_userid}</code>) @{inout_username} {escaped_inout_userfirstname} {escaped_inout_userlastname} joined and left {universal_chatlink} in 1 minute or less",
                        message_thread_id=ADMIN_AUTOBAN,
                        parse_mode="HTML",
                        reply_markup=inline_kb,
                        disable_web_page_preview=True,
                    )

            except IndexError:
                LOGGER.debug(
                    "%s left and has no previous join/leave events", inout_userid
                )

    @DP.message_handler(
        lambda message: message.forward_date is not None
        and message.chat.id not in CHANNEL_IDS
        and message.chat.id != ADMIN_GROUP_ID
        and message.chat.id != TECHNOLOG_GROUP_ID,
        content_types=types.ContentTypes.ANY,
    )
    async def handle_forwarded_reports(message: types.Message):
        """Function to handle forwarded messages."""

        reported_spam = format_spam_report(message)
        # store spam text and caption to the daily_spam file
        await save_report_file("daily_spam_", reported_spam)

        LOGGER.debug("############################################################")
        LOGGER.debug("                                                            ")
        LOGGER.debug("------------------------------------------------------------")
        LOGGER.debug("Received forwarded message for the investigation: %s", message)
        # Send a thank you note to the user
        await message.answer("Thank you for the report. We will investigate it.")
        # Forward the message to the admin group
        technnolog_spam_message_copy = await BOT.forward_message(
            TECHNOLOG_GROUP_ID, message.chat.id, message.message_id
        )
        message_as_json = json.dumps(message.to_python(), indent=4, ensure_ascii=False)
        # Truncate and add an indicator that the message has been truncated
        if len(message_as_json) > MAX_TELEGRAM_MESSAGE_LENGTH - 3:
            message_as_json = message_as_json[: MAX_TELEGRAM_MESSAGE_LENGTH - 3] + "..."
        await BOT.send_message(TECHNOLOG_GROUP_ID, message_as_json)
        await BOT.send_message(TECHNOLOG_GROUP_ID, "Please investigate this message.")

        # Get the username, first name, and last name of the user who forwarded the message and handle the cases where they're not available
        spammer_id, spammer_first_name, spammer_last_name = extract_spammer_info(
            message
        )
        forward_from_chat_title = (
            message.forward_from_chat.title if message.forward_from_chat else None
        )

        # forward_from_username = (
        #     getattr(message.forward_from, "username", None)
        #     if message.forward_from
        #     else None
        # )

        found_message_data = None
        forward_sender_name = (
            spammer_first_name + " " + spammer_last_name
            if spammer_last_name
            else spammer_first_name
        )

        # message forwarded from a user or forwarded forward from a user
        if spammer_id:
            found_message_data = get_spammer_details(
                spammer_id,
                spammer_first_name,
                spammer_last_name,
                message.forward_date,
                forward_sender_name,
                forward_from_chat_title,
                forwarded_from_id=spammer_id,
            )

        # For users with open profiles, or if previous fetch didn't work.
        if not found_message_data:
            found_message_data = get_spammer_details(
                spammer_id,
                spammer_first_name,
                spammer_last_name,
                message.forward_date,
                forward_sender_name,
                forward_from_chat_title,
                forwarded_from_id=None,
            )

        # Try getting details for forwarded messages from channels.
        if not found_message_data:
            found_message_data = get_spammer_details(
                spammer_id,
                spammer_first_name,
                spammer_last_name,
                message.forward_date,
                forward_sender_name,
                forward_from_chat_title,
            )

        if not found_message_data:
            if forward_sender_name == "Deleted Account":
                found_message_data = get_spammer_details(
                    spammer_id,
                    spammer_first_name,
                    spammer_last_name,
                    message.forward_date,
                    forward_sender_name,
                    forward_from_chat_title,
                )
                LOGGER.debug(
                    "The requested data associated with the Deleted Account has been retrieved. Please verify the accuracy of this information, as it cannot be guaranteed due to the account's deletion."
                )
                await message.answer(
                    "The requested data associated with the Deleted Account has been retrieved. Please verify the accuracy of this information, as it cannot be guaranteed due to the account's deletion."
                )
            else:
                e = "Renamed Account or wrong chat?"
                LOGGER.debug(
                    "Could not retrieve the author's user ID. Please ensure you're reporting recent messages. %s",
                    e,
                )
                await message.answer(
                    f"Could not retrieve the author's user ID. Please ensure you're reporting recent messages. {e}"
                )

        if not found_message_data:  # Last resort. Give up.
            return
            # pass

        LOGGER.debug("Message data: %s", found_message_data)

        # Save both the original message_id and the forwarded message's date
        received_date = message.date if message.date else None
        report_id = int(str(message.chat.id) + str(message.message_id))
        if report_id:
            # send report ID to the reporter
            await message.answer(f"Report ID: {report_id}")
        cursor.execute(
            """
            INSERT OR REPLACE INTO recent_messages 
            (chat_id, message_id, user_id, user_name, user_first_name, user_last_name, forward_date, received_date, forwarded_message_data)
            VALUES (?, ?, ?, ?, ?, ?, ?, ?, ?)
            """,
            (
                message.chat.id,
                report_id,
                message.from_user.id,
                message.from_user.username,
                message.from_user.first_name,
                message.from_user.last_name,
                message.forward_date if message.forward_date else None,
                received_date,
                str(found_message_data),
            ),
        )

        conn.commit()

        # Found message data:
        #        0           1           2            3            4        5           6            7
        #     chat ID       msg #   chat username  user ID     username  first name  last name     date
        # (-1001461337235, 126399, 'mavrikiy',     7283940136, None,     'павел',    'запорожец', '2024-10-06 15:14:57')
        # _______________________________________________________________________________________________________________
        # BUG if there is a date instead of channel username - it shows wrong message link!!!
        # found_message_data[2] is not always a channel username since we put date to the DATABASE
        # NOTE add checks if its inout event or previous report (better delete reports?)

        message_link = construct_message_link(found_message_data)

        # Get the username, first name, and last name of the user who forwarded the message and handle the cases where they're not available
        if message.forward_from:
            first_name = message.forward_from.first_name or ""
            last_name = message.forward_from.last_name or ""
        else:
            first_name = found_message_data[5]
            last_name = found_message_data[6]

        # Get the username
        username = found_message_data[4]
        if not username:
            username = "!UNDEFINED!"

        # Initialize user_id and user_link with default values
        user_id = found_message_data[3]
        # user_id=5338846489

        # print('##########----------DEBUG----------##########')
        technolog_chat_id = int(
            str(technnolog_spam_message_copy.chat.id)[4:]
        )  # Remove -100 from the chat ID
        technnolog_spam_message_copy_link = f"https://t.me/c/{technolog_chat_id}/{technnolog_spam_message_copy.message_id}"
        # LOGGER.info('Spam Message Technolog Copy: ', technnolog_spamMessage_copy)

        # print('##########----------DEBUG----------##########')

        message_report_date = datetime.now()
        # avoid html tags in the name
        escaped_name = html.escape(
            f"{message.forward_sender_name or f'{first_name} {last_name}'}"
        )

        # Log the information with the link
        log_info = (
            f"💡 Report timestamp: {message_report_date}\n"
            f"💡 Spam message timestamp: {message.date}\n"
            f"💡 Reaction time: {message_report_date - message.date}\n"
            f"💔 Reported by admin <a href='tg://user?id={message.from_user.id}'></a>"
            f"@{message.from_user.username or '!UNDEFINED!'}\n"
            f"💀 Forwarded from <a href='tg://resolve?domain={username}'>@{username}</a> : "
            f"{escaped_name}\n"
            f"💀 SPAMMER ID profile links:\n"
            f"   ├☠️ <a href='tg://user?id={user_id}'>Spammer ID based profile link</a>\n"
            f"   ├☠️ Plain text: tg://user?id={user_id}\n"
            f"   ├☠️ <a href='tg://openmessage?user_id={user_id}'>Android</a>\n"
            f"   └☠️ <a href='https://t.me/@id{user_id}'>IOS (Apple)</a>\n"
            f"ℹ️ <a href='{message_link}'>Link to the reported message</a>\n"
            f"ℹ️ <a href='{technnolog_spam_message_copy_link}'>Technolog copy</a>\n"
            f"❌ <b>Use /ban {report_id}</b> to take action.\n"
        )
        # LOGGER.debug("Report banner content:")
        # LOGGER.debug(log_info)

        admin_ban_banner = (
            f"💡 Reaction time: {message_report_date - message.date}\n"
            f"💔 Reported by admin <a href='tg://user?id={message.from_user.id}'></a>"
            f"@{message.from_user.username or '!UNDEFINED!'}\n"
            f"ℹ️ <a href='{message_link}'>Link to the reported message</a>\n"
            f"ℹ️ <a href='{technnolog_spam_message_copy_link}'>Technolog copy</a>\n"
            f"❌ <b>Use /ban {report_id}</b> to take action.\n"
        )

        # construct lols check link button
        inline_kb = InlineKeyboardMarkup().add(
            InlineKeyboardButton(
                "Check lols data",
                url=f"https://t.me/lolsbotcatcherbot?start={user_id}",
            )
        )
        # Send the banner to the technolog group
        await BOT.send_message(
            TECHNOLOG_GROUP_ID, log_info, parse_mode="HTML", reply_markup=inline_kb
        )

        # Keyboard ban/cancel/confirm buttons
        keyboard = InlineKeyboardMarkup()
        ban_btn = InlineKeyboardButton("Ban", callback_data=f"confirm_ban_{report_id}")
        keyboard.add(ban_btn)

        # Show ban banner with buttons in the admin group to confirm or cancel the ban
        # And store published bunner message data to provide link to the reportee
        # admin_group_banner_message: Message = None # Type hinting
        if await is_admin(message.from_user.id, ADMIN_GROUP_ID):
            admin_group_banner_message = await BOT.send_message(
                ADMIN_GROUP_ID,
                admin_ban_banner,
                reply_markup=keyboard,
                parse_mode="HTML",
            )
        else:  # send report to AUTOREPORT thread of the admin group
            admin_group_banner_message = await BOT.send_message(
                ADMIN_GROUP_ID,
                admin_ban_banner,
                reply_markup=keyboard,
                parse_mode="HTML",
                message_thread_id=ADMIN_AUTOREPORTS,
            )

        # Log the banner message data
        # logger.debug(f"Admin group banner: {admin_group_banner_message}")
        # Construct link to the published banner and send it to the reporter
        private_chat_id = int(
            str(admin_group_banner_message.chat.id)[4:]
        )  # Remove -100 from the chat ID
        banner_link = (
            f"https://t.me/c/{private_chat_id}/{admin_group_banner_message.message_id}"
        )
        # Log the banner link
        # logger.debug(f"Banner link: {banner_link}")

        # Check if the reporter is an admin in the admin group:
        if await is_admin(message.from_user.id, ADMIN_GROUP_ID):
            # Send the banner link to the reporter
            await message.answer(f"Admin group banner link: {banner_link}")

    @DP.callback_query_handler(lambda c: c.data.startswith("confirm_ban_"))
    async def ask_confirmation(callback_query: CallbackQuery):
        """Function to ask for confirmation before banning the user."""
        *_, message_id_to_ban = callback_query.data.split("_")

        # DEBUG:
        # logger.debug(f"Report {callback_query} confirmed for banning.")

        keyboard = InlineKeyboardMarkup(row_width=2)
        confirm_btn = InlineKeyboardButton(
            "🟢 Confirm", callback_data=f"do_ban_{message_id_to_ban}"
        )
        cancel_btn = InlineKeyboardButton(
            "🔴 Cancel", callback_data=f"reset_ban_{message_id_to_ban}"
        )

        keyboard.add(confirm_btn, cancel_btn)

        await BOT.edit_message_reply_markup(
            chat_id=callback_query.message.chat.id,
            message_id=callback_query.message.message_id,
            reply_markup=keyboard,
        )

    @DP.callback_query_handler(lambda c: c.data.startswith("do_ban_"))
    async def handle_ban(callback_query: CallbackQuery):
        """Function to ban the user and delete all known to bot messages."""

        # remove buttons from the admin group first
        await BOT.edit_message_reply_markup(
            chat_id=callback_query.message.chat.id,
            message_id=callback_query.message.message_id,
        )
        # get the message ID to ban and who pressed the button
        button_pressed_by = callback_query.from_user.username
        try:
            *_, message_id_to_ban = callback_query.data.split("_")
            message_id_to_ban = int(message_id_to_ban)

            cursor.execute(
                "SELECT chat_id, message_id, forwarded_message_data, received_date FROM recent_messages WHERE message_id = ?",
                (message_id_to_ban,),
            )
            result = cursor.fetchone()

            if not result:
                await callback_query.message.reply(
                    "Error: Report not found in database."
                )
                return

            (
                original_chat_id,
                report_id,
                forwarded_message_data,
                original_message_timestamp,
            ) = result

            LOGGER.debug(
                "Original chat ID: %s, Original report ID: %s, Forwarded message data: %s, Original message timestamp: %s",
                original_chat_id,
                report_id,
                forwarded_message_data,
                original_message_timestamp,
            )

            author_id = eval(forwarded_message_data)[3]
            # LOGGER.debug("Author ID retrieved for original message: %s", author_id)
            await BOT.send_message(
                TECHNOLOG_GROUP_ID,
                f"Author ID retrieved for original message: (<code>{author_id}</code>)",
                parse_mode="HTML",
            )
            if not author_id:
                # show error message
                await callback_query.message.reply(
                    "Could not retrieve the author's user ID from the report."
                )
                return
            # remove userid from the active_user_checks set
            if author_id in active_user_checks:
                active_user_checks.remove(author_id)
                # stop the perform_checks coroutine if it is running for author_id
                for task in asyncio.all_tasks():
                    if task.get_name() == str(author_id):
                        task.cancel()

            # save event to the ban file
            # XXX save the event to the inout file
            # FIXME chat @name below
            event_record = (
                f"{datetime.now().strftime('%H:%M:%S.%f')[:-3]}: "  # Date and time with milliseconds
                f"{author_id:<10} "
                f"❌  {' '.join('@' + forwarded_message_data[4] if forwarded_message_data[4] is not None else forwarded_message_data[5]+' '+forwarded_message_data[6]):<32}"
                f" member          --> kicked          in "
                f"{'@' + forwarded_message_data[2] + ': ' if forwarded_message_data[2] else '':<24}{forwarded_message_data[0]:<30} by @{button_pressed_by}\n"
            )
            LOGGER.debug(
                "%s hbn forwared_message_data: %s", author_id, forwarded_message_data
            )
            await save_report_file("inout_", "hbn" + event_record)

            # Attempting to ban user from channels
            for chat_id in CHANNEL_IDS:
                # LOGGER.debug(
                #     f"Attempting to ban user {author_id} from chat {channels_dict[chat_id]} ({chat_id})"
                # )

                try:
                    await BOT.ban_chat_member(
                        chat_id=chat_id,
                        user_id=author_id,
                        revoke_messages=True,
                    )
                    # LOGGER.debug(
                    #     "User %s banned and their messages deleted from chat %s (%s).",
                    #     author_id,
                    #     channels_dict[chat_id],
                    #     chat_id,
                    # )
                except Exception as inner_e:
                    LOGGER.error(
                        "Failed to ban and delete messages in chat %s (%s). Error: %s",
                        channels_dict[chat_id],
                        chat_id,
                        inner_e,
                    )
                    await BOT.send_message(
                        TECHNOLOG_GROUP_ID,
                        f"Failed to ban and delete messages in chat {channels_dict[chat_id]} ({chat_id}). Error: {inner_e}",
                    )

            # select all messages from the user in the chat
            # and this is not records about join or leave
            # and this record have name of the chat
            # FIXME private chats do not have names :(
            query = """
                SELECT chat_id, message_id, user_name
                FROM recent_messages 
                WHERE user_id = :author_id
                AND new_chat_member IS NULL
                AND left_chat_member IS NULL
                AND chat_username IS NOT NULL
                """
            params = {"author_id": author_id}
            result = cursor.execute(query, params).fetchall()

            # delete them one by one
            for chat_id, message_id, user_name in result:
                retry_attempts = 3  # number of attempts to delete the message
                for attempt in range(retry_attempts):
                    try:
                        await BOT.delete_message(chat_id=chat_id, message_id=message_id)
                        LOGGER.debug(
                            "Message %s deleted from chat %s (%s) for user @%s (%s).",
                            message_id,
                            channels_dict[chat_id],
                            chat_id,
                            user_name,
                            author_id,
                        )
                        break  # break the loop if the message was deleted successfully
                    except RetryAfter as e:
                        wait_time = (
                            e.timeout
                        )  # This gives you the time to wait in seconds
                        if (
                            attempt < retry_attempts - 1
                        ):  # Don't wait after the last attempt
                            LOGGER.warning(
                                "Rate limited. Waiting for %s seconds.", wait_time
                            )
                            time.sleep(wait_time)
                    except MessageToDeleteNotFound:
                        LOGGER.warning(
                            "Message %s in chat %s (%s) not found for deletion.",
                            message_id,
                            channels_dict[chat_id],
                            chat_id,
                        )
                        break  # No need to retry in this case
                    except utils.exceptions.ChatAdminRequired as inner_e:
                        LOGGER.error(
                            "Bot is not an admin in chat %s (%s). Error: %s",
                            channels_dict[chat_id],
                            chat_id,
                            inner_e,
                        )
                        await BOT.send_message(
                            TECHNOLOG_GROUP_ID,
                            f"Bot is not an admin in chat {channels_dict[chat_id]} ({chat_id}). Error: {inner_e}",
                        )
                    # except Exception as inner_e:
                    #     LOGGER.error(
                    #         "Failed to delete message %s in chat %s (%s). Error: %s",
                    #         message_id,
                    #         channels_dict[chat_id],
                    #         chat_id,
                    #         inner_e,
                    #     )
                    #     await BOT.send_message(
                    #         TECHNOLOG_GROUP_ID,
                    #         f"Failed to delete message {message_id} in chat {channels_dict[chat_id]} ({chat_id}). Error: {inner_e}",
                    #     )
            LOGGER.debug(
                "User %s banned and their messages deleted where applicable.\n####################################################",
                author_id,
            )

            # TODO add the timestamp of the button press and how much time passed since
            # button_timestamp = datetime.now()

            await BOT.send_message(
                ADMIN_GROUP_ID,
                f"Report {message_id_to_ban} action taken by @{button_pressed_by}: User (<code>{author_id}</code>) banned and their messages deleted where applicable.",
                message_thread_id=callback_query.message.message_thread_id,
                parse_mode="HTML",
            )
            await BOT.send_message(
                TECHNOLOG_GROUP_ID,
                f"Report {message_id_to_ban} action taken by @{button_pressed_by}: User (<code>{author_id}</code>) banned and their messages deleted where applicable.",
                parse_mode="HTML",
            )

        except utils.exceptions.MessageCantBeDeleted as e:
            LOGGER.error("Error in handle_ban function: %s", e)
            await callback_query.message.reply(f"Error in handle_ban function: {e}")

    @DP.callback_query_handler(lambda c: c.data.startswith("reset_ban_"))
    async def reset_ban(callback_query: CallbackQuery):
        """Function to reset the ban button."""
        *_, report_id_to_ban = callback_query.data.split("_")

        # remove buttons from the admin group
        await BOT.edit_message_reply_markup(
            chat_id=callback_query.message.chat.id,
            message_id=callback_query.message.message_id,
        )

        button_pressed_by = callback_query.from_user.username
        admin_id = callback_query.from_user.id
        # DEBUG:
        # logger.debug("Button pressed by the admin: @%s", button_pressed_by)

        LOGGER.info(
            "%s Report %s button ACTION CANCELLED by @%s !!!",
            admin_id,
            report_id_to_ban,
            button_pressed_by,
        )

        await BOT.send_message(
            ADMIN_GROUP_ID,
            f"Button ACTION CANCELLED by @{button_pressed_by}: Report WAS NOT PROCESSED!!! "
            f"Report them again if needed or use <code>/ban {report_id_to_ban}</code> command.",
            message_thread_id=callback_query.message.message_thread_id,
            parse_mode="HTML",
            disable_web_page_preview=True,
        )
        await BOT.send_message(
            TECHNOLOG_GROUP_ID,
            f"CANCEL button pressed by @{button_pressed_by}. "
            f"Button ACTION CANCELLED: Report WAS NOT PROCESSED. "
            f"Report them again if needed or use <code>/ban {report_id_to_ban}</code> command.",
            parse_mode="HTML",
            disable_web_page_preview=True,
        )

    @DP.message_handler(
        lambda message: message.chat.id in CHANNEL_IDS,
        content_types=allowed_content_types,
    )
    async def store_recent_messages(message: types.Message):
        """Function to store recent messages in the database."""
        try:
            # Log the full message object for debugging
            # or/and forward the message to the technolog group
            # if (
            #     message.chat.id == -1001461337235 or message.chat.id == -1001527478834
            # ):  # mevrikiy or beautymauritius
            #     # temporal horse fighting
            #     await BOT.forward_message(
            #         TECHNOLOG_GROUP_ID,
            #         message.chat.id,
            #         message.message_id,
            #         message_thread_id=TECHNO_ORIGINALS,
            #     )
            #     LOGGER.info(
            #         "Message ID: %s Forwarded from chat: %s",
            #         message.message_id,
            #         message.chat.title,
            #     )
            # # Convert the Message object to a dictionary
            # message_dict = message.to_python()
            # formatted_message = json.dumps(
            #     message_dict, indent=4, ensure_ascii=False
            # )  # Convert back to a JSON string with indentation and human-readable characters
            # logger.debug(
            #     "\nReceived message object:\n %s\n",
            #     formatted_message,
            # )
            # if len(formatted_message) > MAX_TELEGRAM_MESSAGE_LENGTH - 3:
            #     formatted_message = (
            #         formatted_message[: MAX_TELEGRAM_MESSAGE_LENGTH - 3] + "..."
            #     )

            # NOTE hash JSON to make signature
            # await BOT.send_message(
            #     TECHNOLOG_GROUP_ID,
            #     formatted_message,
            #     message_thread_id=TECHNO_ORIGINALS,
            # )

            # logger.debug(
            #     # f"Bot?: {message.from_user.is_bot}\n"
            #     # f"First Name?: {message.from_user.first_name}\n"
            #     # f"Username?: {message.from_user.username}\n"
            #     # f"Author signature?: {message.author_signature}\n"
            #     f"Forwarded from chat type?: {message.forward_from_chat.type=='channel'}\n"
            # )
            # HACK remove afer sandboxing

            # check if sender is an admin in the channel or admin group and skip the message
            if await is_admin(message.from_user.id, message.chat.id) and await is_admin(
                message.from_user.id, ADMIN_GROUP_ID
            ):
                LOGGER.debug(
<<<<<<< HEAD
                    "%s is admin, skipping the message %s in the chat %s",
                    message.from_user.id,
                    message.message_id,
=======
                    "%s is admin, skipping the message in the chat %s",
                    message.from_user.id,
>>>>>>> d572a3b2
                    message.chat.title,
                )
                return

            cursor.execute(
                """
                INSERT OR REPLACE INTO recent_messages 
                (chat_id, chat_username, message_id, user_id, user_name, user_first_name, user_last_name, forward_date, forward_sender_name, received_date, from_chat_title, forwarded_from_id, forwarded_from_username, forwarded_from_first_name, forwarded_from_last_name, new_chat_member, left_chat_member) 
                VALUES (?, ?, ?, ?, ?, ?, ?, ?, ?, ?, ?, ?, ?, ?, ?, ?, ?)
                """,
                (
                    getattr(message.chat, "id", None),
                    getattr(message.chat, "username", ""),
                    getattr(message, "message_id", None),
                    getattr(message.from_user, "id", None),
                    getattr(message.from_user, "username", ""),
                    getattr(message.from_user, "first_name", ""),
                    getattr(message.from_user, "last_name", ""),
                    getattr(message, "forward_date", None),
                    getattr(message, "forward_sender_name", ""),
                    getattr(message, "date", None),
                    getattr(message.forward_from_chat, "title", None),
                    getattr(message.forward_from, "id", None),
                    getattr(message.forward_from, "username", ""),
                    getattr(message.forward_from, "first_name", ""),
                    getattr(message.forward_from, "last_name", ""),
                    None,
                    None,
                ),
            )
            conn.commit()
            # logger.info(f"Stored recent message: {message}")

            # search for the user join chat event date using user_id in the DB
            user_join_chat_date_str = cursor.execute(
                "SELECT received_date FROM recent_messages WHERE user_id = ? AND new_chat_member = 1",
                (message.from_user.id,),
            ).fetchone()
            # if there is no such data assume user joined the chat 3 years ago in seconds
            user_join_chat_date_str = (
                user_join_chat_date_str[0]
                if user_join_chat_date_str
                else "2020-01-01 00:00:00"  # datetime(2020, 1, 1, 0, 0, 0)
            )
            # LOGGER.info(
            #     "USER JOINED: ",
            #     user_join_chat_date_str,
            # )

            # Convert the string to a datetime object
            user_join_chat_date = datetime.strptime(
                user_join_chat_date_str, "%Y-%m-%d %H:%M:%S"
            )

            # flag true if user joined the chat more than 3 days ago
            user_is_old = (message.date - user_join_chat_date).total_seconds() > 259200
            user_is_2day_old = (
                message.date - user_join_chat_date
            ).total_seconds() < 172805  # 2 days and 5 seconds
            # user_is_1day_old = (
            #     message.date - user_join_chat_date
            # ).total_seconds() < 86400  # 1 days and 5 seconds
            user_is_1hr_old = (
                message.date - user_join_chat_date
            ).total_seconds() < 3600
            user_is_10sec_old = (
                message.date - user_join_chat_date
            ).total_seconds() < 10

            # do lols check if user less than 48hr old sending a message
            if user_is_2day_old:
                lolscheck = await lols_cas_check(message.from_user.id)
                if lolscheck is True:
                    # send message to the admin group AuTOREPORT thread
                    LOGGER.info(
                        "\033[91m%s identified in (%s) %s as a spammer when sending a message (%s) during the first 48hrs after registration. Telefragged...\033[0m",
                        message.from_user.id,
                        message.chat.id,
                        message.chat.title,
                        message.message_id,
                    )
                    # delete id from the active_user_checks set
                    if message.from_user.id in active_user_checks:
                        active_user_checks.remove(message.from_user.id)
                        # stop the perform_checks coroutine if it is running for author_id
                        for task in asyncio.all_tasks():
                            if task.get_name() == str(message.from_user.id):
                                task.cancel()
                    # forward the telefragged message to the admin group
                    await BOT.forward_message(
                        ADMIN_GROUP_ID,
                        message.chat.id,
                        message.message_id,
                        message_thread_id=ADMIN_AUTOBAN,
                    )
                    # send the telefrag log message to the admin group
                    inline_kb = InlineKeyboardMarkup().add(
                        InlineKeyboardButton(
                            "Check lols data",
                            url=f"https://t.me/lolsbotcatcherbot?start={message.from_user.id}",
                        )
                    )
                    await BOT.send_message(
                        ADMIN_GROUP_ID,
                        (
                            f"User <code>{message.from_user.id}</code> identified as a spammer. "
                            f"Evidance is the message from {message.chat.title} above. "
                            "NO ACTION REQUIRED, relax, Human! I'll take care of it... (:"
                        ),
                        message_thread_id=ADMIN_AUTOBAN,
                        parse_mode="HTML",
                        reply_markup=inline_kb,
                    )
                    # remove spammer from all groups
                    await lols_autoban(message.from_user.id)
                    event_record = (
                        f"{datetime.now().strftime('%H:%M:%S.%f')[:-3]}: "  # Date and time with milliseconds
                        f"{message.from_id:<10} "
                        f"❌  {' '.join('@' + getattr(message.from_user, attr) if attr == 'username' else str(getattr(message.from_user, attr, '')) for attr in ('username', 'first_name', 'last_name') if getattr(message.from_user, attr, '')):<32}"
                        f" member          --> kicked          in "
                        f"{'@' + message.chat.username + ': ' if message.chat.username else '':<24}{message.chat.title:<30} by Хранитель Порядков\n"
                    )
                    reported_spam = (
                        "AUT" + format_spam_report(message)[3:]
                    )  # replace leading ### with AUT to indicate autoban
                    # save to report file spam message
                    await save_report_file("daily_spam_", reported_spam)
                    await save_report_file("inout_", "srm" + event_record)
                    # XXX message id invalid after the message is deleted? Or deleted by other bot?
                    # TODO shift to delete_messages in aiogram 3.0
                    await BOT.delete_message(message.chat.id, message.message_id)
                    return

            # check if the message is a spam by checking the entities
            entity_spam_trigger = has_spam_entities(message)

            if (
                message.forward_from_chat.type if message.forward_from_chat else None
            ) == types.ChatType.CHANNEL:
                # or (message.forward_origin.type if message.forward_origin else None) == types.ChatType.CHANNEL:
                # check if it is forward from channel
                # check for allowed channels for forwards
                if message.forward_from_chat.id not in ALLOWED_FORWARD_CHANNEL_IDS:
                    # this is possibly a spam
                    the_reason = (
                        f"{message.from_id} forwarded message from unknown channel"
                    )
                    await take_heuristic_action(message, the_reason)

            elif has_custom_emoji_spam(
                message
            ):  # check if the message contains spammy custom emojis
                the_reason = (
                    f"{message.from_id} message contains 5 or more spammy custom emojis"
                )
                await take_heuristic_action(message, the_reason)

            elif check_message_for_sentences(message):
                the_reason = f"{message.from_id} message contains spammy sentences"
                await take_heuristic_action(message, the_reason)

            elif check_message_for_capital_letters(
                message
            ) and check_message_for_emojis(message):
                the_reason = f"{message.from_id} message contains 5+ spammy capital letters and 5+ spammy regular emojis"
                await take_heuristic_action(message, the_reason)

            elif not user_is_old:
                # check if the message is sent less then 10 seconds after joining the chat
                if user_is_10sec_old:
                    # this is possibly a bot
                    LOGGER.info("%s is possibly a bot", message.from_id)
                    the_reason = f"{message.from_id} message is sent less then 10 seconds after joining the chat"
                    await take_heuristic_action(message, the_reason)
                # check if the message is sent less then 1 hour after joining the chat
                elif user_is_1hr_old:
                    # this is possibly a spam
                    LOGGER.info(
                        "%s possibly sent a spam with (%s) links or other entities in less than 1 hour after joining the chat",
                        message.from_user.id,
                        entity_spam_trigger,
                    )
                    if entity_spam_trigger:  # invoke heuristic action
                        the_reason = (
                            f"{message.from_id} message sent less then 1 hour after joining the chat and have "
                            + entity_spam_trigger
                            + " inside"
                        )
                        await take_heuristic_action(message, the_reason)

            elif message.via_bot:
                # check if the message is sent via inline bot comand
                the_reason = f"{message.from_id} message sent via inline bot"
                await take_heuristic_action(message, the_reason)

            elif message_sent_during_night(message):  # disabled for now only logging
                # await BOT.set_message_reaction(message, "🌙")
                # NOTE switch to aiogram 3.13.1 or higher
                the_reason = f"{message.from_id} message sent during the night"
                # LOGGER.info(
                #     "%s message sent during the night: %s", message.from_id, message
                # )
                # start the perform_checks coroutine
                # get the admin group members
                # admin_group_members = await fetch_admin_group_members()
                # LOGGER.debug(
                #     "%s Admin ids fetched successfully: %s",
                #     message.from_id,
                #     admin_group_members,
                # )

                if message.from_id not in active_user_checks:
                    # check if the user is not in the active_user_checks already
                    active_user_checks.add(message.from_id)
                    # start the perform_checks coroutine
                    # TODO need to delete the message if user is spammer
                    message_to_delete = message.chat.id, message.message_id
                    # FIXME remove -100 from public group id?
                    LOGGER.info(
                        "%s Nightwatch Message to delete: %s",
                        message.from_id,
                        message_to_delete,
                    )
                    asyncio.create_task(
                        perform_checks(
                            message_to_delete=message_to_delete,
                            event_record=f"{datetime.now().strftime('%H:%M:%S.%f')[:-3]}: {message.from_id:<10} night message in {'@' + message.chat.username + ': ' if message.chat.username else ''}{message.chat.title:<30}",
                            user_id=message.from_id,
                            inout_logmessage=f"{message.from_id} message sent during the night, in {message.chat.title}, checking user activity...",
                        ),
                        name=str(message.from_id),
                    )

            # elif check_message_for_capital_letters(message):
            #     the_reason = "Message contains 5+ spammy capital letters"
            #     await take_heuristic_action(message, the_reason)

            # elif check_message_for_emojis(message):
            #     the_reason = "Message contains 5+ spammy regular emojis"
            #     await take_heuristic_action(message, the_reason)

        # If other user/admin or bot deletes message earlier than this bot we got an error
        except utils.exceptions.MessageIdInvalid as e:
            LOGGER.error(
                "Error storing/deleting recent %s message, %s - someone deleted it already?",
                message.message_id,
                e,
            )

    # NOTE: Manual typing command ban - useful if ban were postponed
    @DP.message_handler(commands=["ban"], chat_id=ADMIN_GROUP_ID)
    async def ban(message: types.Message):
        """Function to ban the user and delete all known to bot messages using '/ban reportID' text command."""
        try:
            # logger.debug("ban triggered.")

            command_args = message.text.split()
            LOGGER.debug("Command arguments received: %s", command_args)

            if len(command_args) < 2:
                raise ValueError("Please provide the message ID of the report.")

            report_msg_id = int(command_args[1])
            LOGGER.debug("Report message ID parsed: %d", report_msg_id)

            cursor.execute(
                "SELECT chat_id, message_id, forwarded_message_data, received_date FROM recent_messages WHERE message_id = ?",
                (report_msg_id,),
            )
            result = cursor.fetchone()
            LOGGER.debug(
                "Database query result for forwarded_message_data %d: %s",
                report_msg_id,
                result,
            )
            await BOT.send_message(
                TECHNOLOG_GROUP_ID,
                f"Database query result for forwarded_message_data {report_msg_id}: {result}",
            )

            if not result:
                await message.reply("Error: Report not found in database.")
                return

            (
                original_chat_id,
                original_message_id,
                forwarded_message_data,
                original_message_timestamp,
            ) = result
            LOGGER.debug(
                "Original chat ID: %s, Original message ID: %s, Forwarded message data: %s, Original message timestamp: %s",
                original_chat_id,
                original_message_id,
                forwarded_message_data,
                original_message_timestamp,
            )

            author_id = eval(forwarded_message_data)[3]
            LOGGER.debug("Author ID retrieved for original message: %s", author_id)
            await BOT.send_message(
                TECHNOLOG_GROUP_ID,
                f"Author ID retrieved for original message: {author_id}",
            )
            if not author_id:
                await message.reply(
                    "Could not retrieve the author's user ID from the report."
                )
                return

            # remove userid from the active_user_checks set
            if author_id in active_user_checks:
                active_user_checks.remove(author_id)
                # stop the perform_checks coroutine if it is running for author_id
                for task in asyncio.all_tasks():
                    if task.get_name() == str(author_id):
                        task.cancel()

            # Attempting to ban user from channels
            for chat_id in CHANNEL_IDS:
                # LOGGER.debug(
                #     f"Attempting to ban user {author_id} from chat {channels_dict[chat_id]} ({chat_id})"
                # )

                try:
                    await BOT.ban_chat_member(
                        chat_id=chat_id,
                        user_id=author_id,
                        revoke_messages=True,
                    )
                    LOGGER.debug(
                        "User %s banned and their messages deleted from chat %s (%s).",
                        author_id,
                        channels_dict[chat_id],
                        chat_id,
                    )
                    # await BOT.send_message(
                    #     TECHNOLOG_GROUP_ID,
                    #     f"User {author_id} banned and their messages deleted from chat {channels_dict[chat_id]} ({chat_id}).",
                    # )
                except Exception as inner_e:
                    LOGGER.error(
                        "Failed to ban and delete messages in chat %s (%s). Error: %s",
                        channels_dict[chat_id],
                        chat_id,
                        inner_e,
                    )
                    await BOT.send_message(
                        TECHNOLOG_GROUP_ID,
                        f"Failed to ban and delete messages in chat {channels_dict[chat_id]} ({chat_id}). Error: {inner_e}",
                    )
            # select all messages from the user in the chat
            # and this is not records about join or leave
            # and this record have name of the chat
            # NOTE private chats do not have names :(
            query = """
                SELECT chat_id, message_id, user_name
                FROM recent_messages 
                WHERE user_id = :author_id
                AND new_chat_member IS NULL
                AND left_chat_member IS NULL
                AND chat_username IS NOT NULL
                """
            params = {"author_id": author_id}
            result = cursor.execute(query, params).fetchall()
            # delete them one by one
            for chat_id, message_id, user_name in result:
                try:
                    await BOT.delete_message(chat_id=chat_id, message_id=message_id)
                    LOGGER.debug(
                        "Message %s deleted from chat %s (%s) for user @%s (%s).",
                        message_id,
                        channels_dict[chat_id],
                        chat_id,
                        user_name,
                        author_id,
                    )
                except Exception as inner_e:
                    LOGGER.error(
                        "Failed to delete message %s in chat %s (%s). Error: %s",
                        message_id,
                        channels_dict[chat_id],
                        chat_id,
                        inner_e,
                    )
                    # await BOT.send_message(
                    #     TECHNOLOG_GROUP_ID,
                    #     f"Failed to delete message {message_id} in chat {channels_dict[chat_id]} ({chat_id}). Error: {inner_e}",
                    # )
            LOGGER.debug(
                "User %s banned and their messages deleted where applicable.", author_id
            )
            await message.reply(
                f"Action taken: User (<code>{author_id}</code>) banned and their messages deleted where applicable.",
                parse_mode="HTML",
            )

        except Exception as e:
            LOGGER.error("Error in ban function: %s", e)
            await message.reply(f"Error: {e}")

    @DP.message_handler(commands=["check"], chat_id=ADMIN_GROUP_ID)
    async def check_user(message: types.Message):
        """Function to start lols_cas check 2hrs corutine check the user for spam."""
        try:
            command_args = message.text.split()
            # LOGGER.debug("Command arguments received: %s", command_args)

            if len(command_args) < 2:
                raise ValueError("Please provide the user ID to check.")

            user_id = int(command_args[1])
            LOGGER.debug(
                "%d - User ID to check, requested by admin %d",
                user_id,
                message.from_user.id,
            )

            if user_id in active_user_checks:
                await message.reply("User is already being checked.")
                return
            else:
                active_user_checks.add(user_id)

            # start the perform_checks coroutine
            asyncio.create_task(
                perform_checks(
                    event_record=f"{datetime.now().strftime('%H:%M:%S.%f')[:-3]}: {user_id:<10} 👀 manual check requested by admin {message.from_user.id}",
                    user_id=user_id,
                    inout_logmessage=f"{user_id} manual check requested, checking user activity requested by admin {message.from_id}...",
                ),
                name=str(user_id),
            )

            await message.reply(
                f"User {user_id} 2hrs monitoring activity check started."
            )
        except ValueError as ve:
            await message.reply(str(ve))
        except Exception as e:
            LOGGER.error("Error in check_user: %s", e)
            await message.reply("An error occurred while trying to check the user.")

    @DP.message_handler(commands=["unban"], chat_id=ADMIN_GROUP_ID)
    async def unban_user(message: types.Message):
        """Function to unban the user with userid in all channels listed in CHANNEL_NAMES."""
        try:
            command_args = message.text.split()
            LOGGER.debug("Command arguments received: %s", command_args)

            if len(command_args) < 2:
                raise ValueError("Please provide the user ID to unban.")

            user_id = int(command_args[1])
            LOGGER.debug("User ID to unban: %d", user_id)

            for channel_name in CHANNEL_NAMES:
                channel_id = get_channel_id_by_name(channel_name)
                if channel_id:
                    try:
                        await BOT.unban_chat_member(
                            chat_id=channel_id, user_id=user_id, only_if_banned=True
                        )
                        LOGGER.info(
                            "Unbanned user %d in channel %s (ID: %d)",
                            user_id,
                            channel_name,
                            channel_id,
                        )
                    except Exception as e:
                        LOGGER.error(
                            "Failed to unban user %d in channel %s (ID: %d): %s",
                            user_id,
                            channel_name,
                            channel_id,
                            e,
                        )

            await message.reply(
                f"User {user_id} has been unbanned in all specified channels."
            )
        except ValueError as ve:
            await message.reply(str(ve))
        except Exception as e:
            LOGGER.error("Error in unban_user: %s", e)
            await message.reply("An error occurred while trying to unban the user.")

    @DP.message_handler(
        lambda message: message.chat.id
        not in [ADMIN_GROUP_ID, TECHNOLOG_GROUP_ID, ADMIN_USER_ID, CHANNEL_IDS]
        and message.forward_from_chat is None,
        content_types=allowed_content_types,
    )  # exclude admins and technolog group, exclude join/left messages
    async def log_all_unhandled_messages(message: types.Message):
        """Function to log all unhandled messages to the technolog group and admin."""
        try:
            # logger.debug(f"Received UNHANDLED message object:\n{message}")

            # Send unhandled message to the technolog group
            # await BOT.send_message(
            #     TECHNOLOG_GROUP_ID,
            #     f"Received UNHANDLED message object:\n{message}",
            #     message_thread_id=TECHNO_UNHANDLED,
            # )
            await message.forward(
                TECHNOLOG_GROUP_ID, message_thread_id=TECHNO_UNHANDLED
            )  # forward all unhandled messages to technolog group

            # Convert the Message object to a dictionary
            message_dict = message.to_python()
            formatted_message = json.dumps(
                message_dict, indent=4, ensure_ascii=False
            )  # Convert back to a JSON string with indentation and human-readable characters

            # LOGGER.debug(
            #     "\nReceived message object:\n %s\n",
            #     formatted_message,
            # )

            if len(formatted_message) > MAX_TELEGRAM_MESSAGE_LENGTH - 3:
                formatted_message = (
                    formatted_message[: MAX_TELEGRAM_MESSAGE_LENGTH - 3] + "..."
                )

            await BOT.send_message(
                TECHNOLOG_GROUP_ID,
                formatted_message,
                message_thread_id=TECHNO_UNHANDLED,
            )

            # /start easteregg
            if message.text == "/start":
                await BOT.send_message(
                    message.chat.id,
                    "Everything that follows is a result of what you see here.\n I'm sorry. My responses are limited. You must ask the right questions.",
                )
                # await message.reply(
                #     "Everything that follows is a result of what you see here.\n I'm sorry. My responses are limited. You must ask the right questions.",
                # )

            # LOGGER.debug("Received message %s", message)
            LOGGER.debug("-----------DEBUG INFO-----------")
            LOGGER.debug("From ID: %s", message.from_user.id)
            LOGGER.debug("From username: %s", message.from_user.username)
            LOGGER.debug("From first name: %s", message.from_user.first_name)

            LOGGER.debug("Message ID: %s", message.message_id)
            LOGGER.debug("Message from chat title: %s", message.chat.title)
            LOGGER.debug("Message Chat ID: %s", message.chat.id)
            LOGGER.debug("-----------DEBUG INFO-----------")

            user_id = message.from_user.id

            user_firstname = message.from_user.first_name

            if message.from_user.last_name:
                user_lastname = message.from_user.last_name
            else:
                user_lastname = ""

            user_full_name = user_firstname + user_lastname
            user_full_name = f"{user_full_name} ({user_id})"

            if message.from_user.username:
                user_name = message.from_user.username
            else:
                user_name = user_full_name

            bot_received_message = (
                f" Message received in chat {message.chat.title} ({message.chat.id})\n"
                f" Message chat username: {message.chat.username}\n"
                f" From user {user_full_name}\n"
                f" Profile links:\n"
                f"   ├ <a href='tg://user?id={user_id}'>{user_full_name} ID based profile link</a>\n"
                f"   ├ Plain text: tg://user?id={user_id}\n"
                f"   ├ <a href='tg://openmessage?user_id={user_id}'>Android</a>\n"
                f"   ├ <a href='https://t.me/@id{user_id}'>IOS (Apple)</a>\n"
                f"   └ <a href='tg://resolve?domain={user_name}'>@{user_name}</a>\n"
            )

            # Create an inline keyboard with two buttons
            inline_kb = InlineKeyboardMarkup(row_width=3)
            button1 = InlineKeyboardButton(
                "SRY",
                callback_data="button_sry",
            )
            button2 = InlineKeyboardButton(
                "END",
                callback_data="button_end",
            )
            button3 = InlineKeyboardButton(
                "RND",
                callback_data="button_rnd",
            )
            inline_kb.add(button1, button2, button3)

            _reply_message = (
                f"Received message from {message.from_user.first_name}:\n{bot_received_message}\n"
                f"I'm sorry. My responses are limited. You must ask the right questions.\n"
            )

            # _reply_message = f"Received message from {message.from_user.first_name}:\n{bot_received_message}\n"

            # Send the message with the inline keyboard
            await BOT.send_message(
                ADMIN_USER_ID,
                _reply_message,
                reply_markup=inline_kb,
                parse_mode="HTML",
            )

            admin_message = await BOT.forward_message(
                ADMIN_USER_ID, message.chat.id, message.message_id
            )

            # Store the mapping of unhandled message to admin's message
            # XXX move it to DB
            unhandled_messages[admin_message.message_id] = [
                message.chat.id,
                message.message_id,
                message.from_user.first_name,
            ]

            return

        except Exception as e:
            LOGGER.error("Error in log_all_unhandled_messages function: %s", e)
            await message.reply(f"Error: {e}")

    # Function to simulate admin reply
    async def simulate_admin_reply(
        original_message_chat_id, original_message_chat_reply_id, response_text
    ):
        """Simulate an admin reply with the given response text."""
        await BOT.send_message(
            original_message_chat_id,
            response_text,
            reply_to_message_id=original_message_chat_reply_id,
        )

    # Callback query handler to handle button presses
    @DP.callback_query_handler(
        # lambda c: c.data in ["button_sry", "button_end", "button_rnd"]
        lambda c: c.data.startswith("button_")
    )
    async def process_callback(callback_query: CallbackQuery):
        """Function to process the callback query for the easter egg buttons."""
        # LOGGER.debug("Callback query received: %s", callback_query)
        try:
            # Determine the response based on the button pressed
            if callback_query.data == "button_sry":
                response_text = "I'm sorry. My responses are limited. You must ask the right questions."
            elif callback_query.data == "button_end":
                response_text = (
                    "That, detective, is the right question. Program terminated."
                )
            elif callback_query.data == "button_rnd":
                motd = (
                    "That, detective, is the right question. Program terminated.\n"
                    "If the laws of physics no longer apply in the future… God help you.\n"
                    "Well done. Here are the test results: You are a horrible person. I'm serious, that's what it says: 'A horrible person.' We weren't even testing for that!\n"
                    "William Shakespeare did not exist. His plays were masterminded in 1589 by Francis Bacon, who used a Ouija board to enslave play-writing ghosts.\n"
                    "The square root of rope is string.\n"
                    "While the submarine is vastly superior to the boat in every way, over 97 percent of people still use boats for aquatic transportation.\n"
                    "The Adventure Sphere is a blowhard and a coward.\n"
                    "Remember When The Platform Was Sliding Into The Fire Pit, And I Said 'Goodbye,' And You Were Like 'No Way!' And Then I Was All, 'We Pretended We Were Going To Murder You.' That Was Great.\n"
                    "It Made Shoes For Orphans. Nice Job Breaking It. Hero.\n"
                    "The Birth Parents You Are Trying To Reach Do Not Love You.\n"
                    "Don’t Believe Me? Here, I’ll Put You on: [Hellooo!] That’s You! That’s How Dumb You Sound.\n"
                    "Nobody But You Is That Pointlessly Cruel.\n"
                    "I'm Afraid You’re About To Become The Immediate Past President Of The Being Alive Club.\n"
                    "How Are You Holding Up? Because I’m A Potato.\n"
                    "If You Become Light Headed From Thirst, Feel Free To Pass Out.\n"
                    "Any Feelings You Think It Has For You Are Simply By-Products Of Your Sad, Empty Life.\n"
                )
                # Split the motd string into individual lines
                motd_lines = motd.split("\n")
                # Select a random line
                random_motd = random.choice(motd_lines)
                # Assign the selected line to a variable
                response_text = random_motd
            else:
                response_text = "I'm sorry. My responses are limited. You must ask the right questions."

            # Simulate admin reply
            message_id_to_reply = (
                int(callback_query.message.message_id) + 1
            )  # shift the message ID by 1 since we send original message right after banner
            if message_id_to_reply in unhandled_messages:
                (
                    original_message_chat_id,
                    original_message_chat_reply_id,
                    original_message_user_name,
                ) = unhandled_messages[message_id_to_reply]

                # Simulate the admin reply
                await simulate_admin_reply(
                    original_message_chat_id,
                    original_message_chat_reply_id,
                    response_text,
                )

                # Reply with the predetermined sentence
                await BOT.send_message(
                    callback_query.message.chat.id,
                    "Replied to " + original_message_user_name + ": " + response_text,
                )

                # Edit the original message to remove the buttons
                await BOT.edit_message_reply_markup(
                    chat_id=callback_query.message.chat.id,
                    message_id=callback_query.message.message_id,
                    reply_markup=None,
                )

        except Exception as e:
            LOGGER.error("Error in process_callback function: %s", e)

        # Acknowledge the callback query
        await callback_query.answer()

    # Function to handle replies from the admin to unhandled messages excluding forwards
    @DP.message_handler(
        lambda message: message.forward_date is None
        and message.chat.id == ADMIN_USER_ID,
        content_types=types.ContentTypes.TEXT,
    )
    async def handle_admin_reply(message: types.Message):
        """Function to handle replies from the admin to unhandled messages."""
        try:
            # Check if the message is a reply to an unhandled message
            if (
                message.reply_to_message
                and message.reply_to_message.message_id in unhandled_messages
            ):
                [
                    original_message_chat_id,
                    original_message_chat_reply_id,
                    _original_message_sender_name,
                ] = unhandled_messages[message.reply_to_message.message_id]
                # LOGGER.info('Admin replied to message from %s: %s', original_message_sender_name, message.text)
                # Forward the admin's reply to the original sender
                _message_text = message.text
                if message.text.startswith("/") or message.text.startswith("\\"):
                    await BOT.send_message(
                        original_message_chat_id,
                        _message_text[1:],
                    )
                else:
                    await BOT.send_message(
                        original_message_chat_id,
                        _message_text,
                        reply_to_message_id=original_message_chat_reply_id,
                    )

                # Optionally, you can delete the mapping after the reply is processed
                # del unhandled_messages[message.reply_to_message.message_id]

        except Exception as e:
            LOGGER.error("Error in handle_admin_reply function: %s", e)
            await message.reply(f"Error: {e}")

    # handle user join/left events
    # with message.new_chat_members and message.left_chat_member
    # for chats with small amount of members
    @DP.message_handler(
        content_types=[
            types.ContentType.NEW_CHAT_MEMBERS,
            types.ContentType.LEFT_CHAT_MEMBER,
        ]
    )
    async def user_changed_message(message: types.Message):
        """Function to handle users joining or leaving the chat."""
        # LOGGER.info("Users changed", message.new_chat_members, message.left_chat_member)

        LOGGER.info(
            "Users changed in user_changed_message function: %s --> %s",
            getattr(message, "left_chat_member", ""),
            getattr(message, "new_chat_members", ""),
        )

    # TODO reply to individual messages by bot in the monitored groups or make posts
    # TODO hash all banned spam messages and check if the signature of new message is same as spam to produce autoreport
    # TODO if user banned - analyze message and caption scrap for links or channel/user names to check in the other messages
    # TODO fix message_forward_date to be the same as the message date in functions get_spammer_details and store_recent_messages
    # TODO check profile picture date, if today - check for lols for 2 days
    # TODO more attention to the messages from users with IDs > 8 000 000 000
    # TODO save runtime checks states on shutdown to resume after restart
    # TODO automatically leave chats which is not listed in settings file
    # TODO edit message update check - check if user edited his message
    # TODO check if user changed his name
    # TODO check photos date and DC location of the joined profile - warn admins if it's just uploaded
    # TODO check if user changed his name after joining the chat when he sends a message
    # TODO scheduler_dict = {}: Implement scheduler to manage chat closure at night for example
    # TODO switch to aiogram 3.13.1 or higher
    # TODO fix database spammer store and find indexes, instead of date
    # TODO great_chat_member refactor - remove excessive checks and logic. Check for admin actions carefully
    # TODO if user joins multiple chats via chat folder - check if the ban already issued to prevent excessive ops
    # TODO if user is admin - add ban/cancel button to the personal message to admin

    # Uncomment this to get the chat ID of a group or channel
    # @dp.message_handler(commands=["getid"])
    # async def cmd_getid(message: types.Message):
    #     await message.answer(f"This chat's ID is: {message.chat.id}")

    executor.start_polling(
        DP,
        skip_updates=True,
        on_startup=on_startup,
        on_shutdown=on_shutdown,
        allowed_updates=ALLOWED_UPDATES,
    )

    # Close SQLite connection
    conn.close()<|MERGE_RESOLUTION|>--- conflicted
+++ resolved
@@ -2021,20 +2021,9 @@
             # HACK remove afer sandboxing
 
             # check if sender is an admin in the channel or admin group and skip the message
-            if await is_admin(message.from_user.id, message.chat.id) and await is_admin(
-                message.from_user.id, ADMIN_GROUP_ID
-            ):
-                LOGGER.debug(
-<<<<<<< HEAD
-                    "%s is admin, skipping the message %s in the chat %s",
-                    message.from_user.id,
-                    message.message_id,
-=======
-                    "%s is admin, skipping the message in the chat %s",
-                    message.from_user.id,
->>>>>>> d572a3b2
-                    message.chat.title,
-                )
+            if not await is_admin(
+                message.from_user.id, message.chat.id
+            ) and not await is_admin(message.from_user.id, ADMIN_GROUP_ID):
                 return
 
             cursor.execute(
